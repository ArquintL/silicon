--- conflicted
+++ resolved
@@ -7,11 +7,7 @@
 import sil.frontend.{Frontend, SilFrontend}
 
 class SiliconTests extends DefaultSilSuite {
-<<<<<<< HEAD
-  private val siliconTestDirectories: Seq[String] = List("wands")
-=======
-  private val siliconTestDirectories: Seq[String] = List("consistency")
->>>>>>> 5ce2fce9
+  private val siliconTestDirectories: Seq[String] = List("consistency", "wands")
   private val silTestDirectories: Seq[String] = List("all", "quantifiedpermissions")
 
   override def testDirectories: Seq[String] = siliconTestDirectories ++ silTestDirectories
