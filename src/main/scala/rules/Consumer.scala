--- conflicted
+++ resolved
@@ -555,75 +555,9 @@
               case _ => Failure(ve)}
           })(Q)
         }
-<<<<<<< HEAD
-
-        a match {
-          case wand: ast.MagicWand =>
-            magicWandSupporter.createChunk(s, wand, pve, v)((s1, chWand, v1) => {
-              val ve = pve dueTo MagicWandChunkNotFound(wand)
-              QL(s1, h, chWand, wand, ve, v1)})
-          case x: ast.AbstractLocalVar =>
-            val tWandChunk = s.g(x).asInstanceOf[MagicWandChunkTerm].chunk
-            val ve = pve dueTo NamedMagicWandChunkNotFound(x)
-            QL(s, h, tWandChunk, tWandChunk.id.ghostFreeWand, ve, v)
-          case _ => sys.error(s"Expected a magic wand, but found node $a")
-        }
-
-      case ast.PackagingGhostOp(eWand, eIn) =>
-        assert(s.exhaleExt)
-        assert(s.reserveHeaps.head.values.isEmpty)
-        /** TODO: [[viper.silicon.rules.heuristicsSupporter.packageWand]]
-          *       Is essentially a copy of the code here. Re-use code to avoid running out of sync!
-          */
-        magicWandSupporter.packageWand(s, eWand, pve, v)((s1, chWand, v1) => {
-          val hOps = s1.reserveHeaps.head + chWand
-          val s2 = s1.copy(exhaleExt = true,
-                           reserveHeaps = Heap() +: hOps +: s1.reserveHeaps.tail,
-                           lhsHeap = None)
-          assert(s2.reserveHeaps.length == s.reserveHeaps.length)
-          assert(s2.consumedChunks.length == s.consumedChunks.length)
-          assert(s2.consumedChunks.length == s2.reserveHeaps.length - 1)
-          val sEmp = s2.copy(h = Heap())
-          consumeR(sEmp, sEmp.h, eIn, pve, v1)((s3, h3, _, v3) =>
-            Q(s3, h3, v3.decider.fresh(sorts.Snap), v3))})
-
-      case ast.ApplyingGhostOp(eWandOrVar, eIn) =>
-        val (eWand, eLHSAndWand, g1) = eWandOrVar match {
-          case _eWand: ast.MagicWand =>
-            (_eWand, ast.And(_eWand.left, _eWand)(_eWand.left.pos, _eWand.left.info), s.g)
-          case x: ast.AbstractLocalVar =>
-            val chWand = s.g(x).asInstanceOf[MagicWandChunkTerm].chunk
-            val _eWand = chWand.id.ghostFreeWand
-            (_eWand, ast.And(_eWand.left, _eWand)(x.pos, x.info), Store(chWand.bindings))
-              /* Note that wand reference x is most likely not bound in tChunk.bindings.
-               * Since wands cannot be recursive, this shouldn't be a problem,
-               * as long as x doesn't need to be looked up during
-               * magicWandSupporter.applyingWand (for whatever reason).
-               */
-          case _ => sys.error(s"Expected a magic wand, but found node $a")
-        }
-
-        heuristicsSupporter.tryOperation[Heap](s"applying $eWand")(s, h, v)((s1, h1, v1, QS) => /* TODO: Why is h1 never used? */
-          magicWandSupporter.applyingWand(s1, g1, eWand, eLHSAndWand, pve, v1)(QS)){case (s2, h2, v2) =>
-            consumeR(s2, h2, eIn, pve, v2)((s3, h3, _, v3) =>
-              Q(s3, h3, v3.decider.fresh(sorts.Snap), v3))}
-
-      case ast.FoldingGhostOp(acc: ast.PredicateAccessPredicate, eIn) =>
-        heuristicsSupporter.tryOperation[Heap](s"folding $acc")(s, h, v)((s1, h1, v1, QS) => /* TODO: Why is h1 never used? */
-          magicWandSupporter.foldingPredicate(s1, acc, pve, v1)(QS)){case (s2, h2, v2) =>
-            consumeR(s2, h2, eIn, pve, v2)((s3, h3, _, v3) =>
-              Q(s3, h3, v3.decider.fresh(sorts.Snap), v3))}
-
-      case ast.UnfoldingGhostOp(acc: ast.PredicateAccessPredicate, eIn) =>
-        heuristicsSupporter.tryOperation[Heap](s"unfolding $acc")(s, h, v)((s1, h1, v1, QS) => /* TODO: Why is h1 never used? */
-          magicWandSupporter.unfoldingPredicate(s1, acc, pve, v1)(QS)){case (s2, h2, v2) =>
-            consumeR(s2, h2, eIn, pve, v2)((s3, h3, _, v3) =>
-              Q(s3, h3, v3.decider.fresh(sorts.Snap), v3))}
-=======
         magicWandSupporter.createChunk(s, wand, pve, v)((s1, chWand, v1) => {
           val ve = pve dueTo MagicWandChunkNotFound(wand)
           QL(s1, h, chWand, wand, ve, v1)})
->>>>>>> 0964c21b
 
       case _ =>
         evalAndAssert(s, a, pve, v)((s1, t, v1) => {
