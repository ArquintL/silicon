/*
 * This Source Code Form is subject to the terms of the Mozilla Public
 * License, v. 2.0. If a copy of the MPL was not distributed with this
 * file, You can obtain one at http://mozilla.org/MPL/2.0/.
 */

package viper.silicon.rules

import viper.silver.{ast, cfg}
import viper.silver.cfg.silver.SilverCfg
import viper.silver.cfg.silver.SilverCfg.{SilverBlock, SilverEdge}
import viper.silver.verifier.errors._
import viper.silver.verifier.PartialVerificationError
import viper.silver.verifier.reasons._
import viper.silicon.{ExecuteRecord, MethodCallRecord, Stack, SymbExLogger}
import viper.silicon.common.collections.immutable.InsertionOrderedSet
import viper.silicon.decider.RecordedPathConditions
import viper.silicon.interfaces._
import viper.silicon.resources.FieldID
import viper.silicon.state._
import viper.silicon.state.terms._
import viper.silicon.state.terms.perms.IsNonNegative
import viper.silicon.state.terms.predef.`?r`
import viper.silicon.utils.freshSnap
import viper.silicon.verifier.Verifier

trait ExecutionRules extends SymbolicExecutionRules {
  def exec(s: State,
           cfg: SilverCfg,
           v: Verifier)
          (Q: (State, Verifier) => VerificationResult)
          : VerificationResult

  def exec(s: State, stmt: ast.Stmt, v: Verifier)
          (Q: (State, Verifier) => VerificationResult)
          : VerificationResult

  def execs(s: State, stmts: Seq[ast.Stmt], v: Verifier)
           (Q: (State, Verifier) => VerificationResult)
           : VerificationResult
}

object executor extends ExecutionRules with Immutable {
  import consumer._
  import evaluator._
  import producer._

  private def follow(s: State, edge: SilverEdge, v: Verifier)
                    (Q: (State, Verifier) => VerificationResult)
                    : VerificationResult = {

    val s1 = edge.kind match {
      case cfg.Kind.Out =>
        val s1 = s.copy(h = stateConsolidator.merge(s.h, s.invariantContexts.head, v),
                        invariantContexts = s.invariantContexts.tail)
        s1
      case _ =>
        /* No need to do anything special. See also the handling of loop heads in exec below. */
        s
    }

    edge match {
      case ce: cfg.ConditionalEdge[ast.Stmt, ast.Exp] =>
        eval(s1, ce.condition, IfFailed(ce.condition), v)((s2, tCond, v1) =>
          /* Using branch(...) here ensures that the edge condition is recorded
           * as a branch condition on the pathcondition stack.
           */
          brancher.branch(s2, tCond, v1,
            (s3, v3) => exec(s3, ce.target, ce.kind, v3)(Q),
            (_, _)  => Success()))

      case ue: cfg.UnconditionalEdge[ast.Stmt, ast.Exp] =>
        exec(s1, ue.target, ue.kind, v)(Q)
    }
  }

  private def follows(s: State,
                      edges: Seq[SilverEdge],
                      pvef: ast.Exp => PartialVerificationError,
                      v: Verifier)
                     (Q: (State, Verifier) => VerificationResult)
                     : VerificationResult = {

    if (edges.isEmpty) {
      Q(s, v)
    } else
      edges.foldLeft(Success(): VerificationResult) {
        case (fatalResult: FatalResult, _) => fatalResult
        case (_, edge) => follow(s, edge, v)(Q)
      }
  }

  def exec(s: State, graph: SilverCfg, v: Verifier)
          (Q: (State, Verifier) => VerificationResult)
          : VerificationResult = {

    exec(s, graph.entry, cfg.Kind.Normal, v)(Q)
  }

  def exec(s: State, block: SilverBlock, incomingEdgeKind: cfg.Kind.Value, v: Verifier)
          (Q: (State, Verifier) => VerificationResult)
          : VerificationResult = {

    block match {
      case cfg.StatementBlock(stmt) =>
        execs(s, stmt, v)((s1, v1) =>
          follows(s1, magicWandSupporter.getOutEdges(s1, block), IfFailed, v1)(Q))

      case   _: cfg.PreconditionBlock[ast.Stmt, ast.Exp]
           | _: cfg.PostconditionBlock[ast.Stmt, ast.Exp] =>

        /* It is expected that the CFG of a method *body* is executed, not that of
         * the whole method (which includes pre-/postcondition blocks).
         * See also the MethodSupporter.
         */
        sys.error(s"Unexpected block: $block")

      case block @ cfg.LoopHeadBlock(invs, stmts) =>
        incomingEdgeKind match {
          case cfg.Kind.In =>
            /* We've reached a loop head block via an in-edge. Steps to perform:
             *   - Check loop invariant for self-framingness
             *   - Check that the loop guard is framed by the invariant
             *   - Exhale invariant of the target block
             *   - Push leftover state onto invariant context stack
             *   - Create state in which to execute the loop body by producing the
             *     invariant into an empty heap
             *   - Execute the statements in the loop head block
             *   - Follow the outgoing edges
             */

            /* Havoc local variables that are assigned to in the loop body */
            val wvs = s.methodCfg.writtenVars(block)
              /* TODO: BUG: Variables declared by LetWand show up in this list, but shouldn't! */

            val gBody = Store(wvs.foldLeft(s.g.values)((map, x) => map.updated(x, v.decider.fresh(x))))
            val sBody = s.copy(g = gBody, h = Heap())

            val edges = s.methodCfg.outEdges(block)
            val (outEdges, otherEdges) = edges partition(_.kind == cfg.Kind.Out)
            val sortedEdges = otherEdges ++ outEdges
            val edgeConditions = sortedEdges.collect{case ce: cfg.ConditionalEdge[ast.Stmt, ast.Exp] => ce.condition}
                                            .distinct

            type PhaseData = (State, RecordedPathConditions, InsertionOrderedSet[FunctionDecl])
            var phase1data: Vector[PhaseData] = Vector.empty

            (executionFlowController.locally(sBody, v)((s0, v0) => {
                v0.decider.prover.comment("Loop head block: Check well-definedness of invariant")
                val mark = v0.decider.setPathConditionMark()
                produces(s0, freshSnap, invs, ContractNotWellformed, v0)((s1, v1) => {
                  phase1data = phase1data :+ (s1,
                                              v1.decider.pcs.after(mark),
                                              InsertionOrderedSet.empty[FunctionDecl] /*v2.decider.freshFunctions*/ /* [BRANCH-PARALLELISATION] */)
                  v1.decider.prover.comment("Loop head block: Check well-definedness of edge conditions")
                  edgeConditions.foldLeft(Success(): VerificationResult) {
                    case (fatalResult: FatalResult, _) => fatalResult
                    case (intermediateResult, eCond) =>
                      intermediateResult && executionFlowController.locally(s1, v1)((s2, v2) => {
                        eval(s2, eCond, WhileFailed(eCond), v2)((_, _, _) =>
                          Success())})}})})
            && executionFlowController.locally(s, v)((s0, v0) => {
                v0.decider.prover.comment("Loop head block: Establish invariant")
                consumes(s0, invs, LoopInvariantNotEstablished, v0)((sLeftover, _, v1) => {
                  v1.decider.prover.comment("Loop head block: Execute statements of loop head block (in invariant state)")
                  phase1data.foldLeft(Success(): VerificationResult) {
                    case (fatalResult: FatalResult, _) => fatalResult
                    case (intermediateResult, (s1, pcs, ff1)) =>
                      val s2 = s1.copy(invariantContexts = sLeftover.h +: s1.invariantContexts)
                      intermediateResult && executionFlowController.locally(s2, v1)((s3, v2) => {
//                    v2.decider.declareAndRecordAsFreshFunctions(ff1 -- v2.decider.freshFunctions) /* [BRANCH-PARALLELISATION] */
                      v2.decider.assume(pcs.assumptions)
                      if (v2.decider.checkSmoke())
                        Success()
                      else {
                        execs(s3, stmts, v2)((s4, v3) => {
                          v3.decider.prover.comment("Loop head block: Follow loop-internal edges")
                          follows(s4, sortedEdges, WhileFailed, v3)(Q)})}})}})}))

          case _ =>
            /* We've reached a loop head block via an edge other than an in-edge: a normal edge or
             * and out-edge. We consider this edge to be a back-edge and we break the cycle by
             * attempting to re-establish the invariant.
             */
            v.decider.prover.comment("Loop head block: Re-establish invariant")
            consumes(s, invs, e => LoopInvariantNotPreserved(e), v)((_, _, _) =>
              Success())
        }

      case cfg.ConstrainingBlock(vars: Seq[ast.AbstractLocalVar @unchecked], body: SilverCfg) =>
        val arps = vars map (s.g.apply(_).asInstanceOf[Var])
        exec(s.setConstrainable(arps, true), body, v)((s1, v1) =>
          follows(s1.setConstrainable(arps, false), magicWandSupporter.getOutEdges(s1, block), Internal(_), v1)(Q))
    }
  }

  def execs(s: State, stmts: Seq[ast.Stmt], v: Verifier)
           (Q: (State, Verifier) => VerificationResult)
           : VerificationResult =

    if(stmts.nonEmpty)
      exec(s, stmts.head, v)((s1, v1) =>
        execs(s1, stmts.tail, v1)(Q))
    else
      Q(s, v)

  def exec(s: State, stmt: ast.Stmt, v: Verifier)
          (Q: (State, Verifier) => VerificationResult)
          : VerificationResult = {
    val sepIdentifier = SymbExLogger.currentLog().insert(new ExecuteRecord(stmt, s, v.decider.pcs))
    exec2(s, stmt, v)((s1, v1) => {
      SymbExLogger.currentLog().collapse(stmt, sepIdentifier)
      Q(s1, v1)})
  }

  def exec2(state: State, stmt: ast.Stmt, v: Verifier)
          (continuation: (State, Verifier) => VerificationResult)
          : VerificationResult = {

    val s = state.copy(h=magicWandSupporter.getExecutionHeap(state))
    val Q: (State, Verifier) => VerificationResult = (s, v) => {
      continuation(magicWandSupporter.moveToReserveHeap(s, v), v)}

    /* For debugging-purposes only */
    stmt match {
      case _: ast.Seqn =>
      case _ =>
        v.logger.debug(s"\nEXECUTE ${viper.silicon.utils.ast.sourceLineColumn(stmt)}: $stmt")
        v.logger.debug(v.stateFormatter.format(s, v.decider.pcs))
        if (s.reserveHeaps.nonEmpty)
          v.logger.debug("hR = " + s.reserveHeaps.map(v.stateFormatter.format).mkString("", ",\n     ", ""))
        v.decider.prover.comment("[exec]")
        v.decider.prover.comment(stmt.toString())
    }

    val executed = stmt match {
      case ast.Seqn(stmts) =>
        execs(s, stmts, v)(Q)

      case ast.Label(name, _) =>
        val s1 = s.copy(oldHeaps = s.oldHeaps + (name -> magicWandSupporter.getEvalHeap(s)))
        Q(s1, v)

      case ast.LocalVarDeclStmt(decl) =>
        val x = decl.localVar
        val t = v.decider.fresh(x.name, v.symbolConverter.toSort(x.typ))
        Q(s.copy(g = s.g + (x -> t)), v)

      case ass @ ast.LocalVarAssign(x, rhs) =>
        eval(s, rhs, AssignmentFailed(ass), v)((s1, tRhs, v1) => {
          val t = ssaifyRhs(tRhs, x.name, x.typ, v)
          Q(s1.copy(g = s1.g + (x, t)), v1)})

      /* TODO: Encode assignments e1.f := e2 as
       *         exhale acc(e1.f)
       *         inhale acc(e1.f) && e1.f == e2
       *       and benchmark possible performance effects.
       */

      /* Assignment for a field that contains quantified chunks */
      case ass @ ast.FieldAssign(fa @ ast.FieldAccess(eRcvr, field), rhs)
              if s.qpFields.contains(field) =>

        val pve = AssignmentFailed(ass)
        eval(s, eRcvr, pve, v)((s1, tRcvr, v1) =>
          eval(s1, rhs, pve, v1)((s2, tRhs, v2) => {
            val (relevantChunks, otherChunks) =
              quantifiedChunkSupporter.splitHeap[QuantifiedFieldChunk](s2.h, field.name)
            val hints = quantifiedChunkSupporter.extractHints(None, Seq(tRcvr))
            val chunkOrderHeuristics = quantifiedChunkSupporter.hintBasedChunkOrderHeuristic(hints)
            quantifiedChunkSupporter.removePermissions(
              s2,
              relevantChunks,
              Seq(`?r`),
              `?r` === tRcvr,
              field,
              FullPerm(),
              chunkOrderHeuristics,
              v2
            ) {
              case (true, s3, remainingChunks) =>
                val h3 = Heap(remainingChunks ++ otherChunks)
                val (sm, smValueDef) = quantifiedChunkSupporter.singletonSnapshotMap(s3, field, Seq(tRcvr), tRhs, v2)
                v1.decider.prover.comment("Definitional axioms for singleton-FVF's value")
                v1.decider.assume(smValueDef)
                val ch = quantifiedChunkSupporter.createSingletonQuantifiedChunk(Seq(`?r`), field, Seq(tRcvr), FullPerm(), sm)
                Q(s3.copy(h = h3 + ch), v2)
              case (false, _, _) =>
                Failure(pve dueTo InsufficientPermission(fa))}}))

      case ass @ ast.FieldAssign(fa @ ast.FieldAccess(eRcvr, field), rhs) =>
        val pve = AssignmentFailed(ass)
        eval(s, eRcvr, pve, v)((s1, tRcvr, v1) =>
          eval(s1, rhs, pve, v1)((s2, tRhs, v2) =>
            chunkSupporter.withChunk[BasicChunk](s2, BasicChunkIdentifier(field.name), Seq(tRcvr), Some(FullPerm()), fa, pve, v2)((s3, fc, v3) => {
              val t = ssaifyRhs(tRhs, field.name, field.typ, v3)
              val fieldChunk = fc.withSnap(t)
              Q(s3.copy(h = s3.h - fc + fieldChunk), v3)})))

      case ast.NewStmt(x, fields) =>
        val tRcvr = v.decider.fresh(x)
        v.decider.assume(tRcvr !== Null())
        /* TODO: Verify similar to the code in DefaultProducer/ast.FieldAccessPredicate - unify */
        val newChunks = fields map (field => {
          val p = FullPerm()
          val snap = v.decider.fresh(field.name, v.symbolConverter.toSort(field.typ))
          if (s.qpFields.contains(field)) {
            val (sm, smValueDef) = quantifiedChunkSupporter.singletonSnapshotMap(s, field, Seq(tRcvr), snap, v)
            v.decider.prover.comment("Definitional axioms for singleton-FVF's value")
            v.decider.assume(smValueDef)
            quantifiedChunkSupporter.createSingletonQuantifiedChunk(Seq(`?r`), field, Seq(tRcvr), p, sm)
          } else {
            BasicChunk(FieldID(), BasicChunkIdentifier(field.name), Seq(tRcvr), snap, p)
          }
        })
        val s1 = s.copy(g = s.g + (x, tRcvr), h = s.h + Heap(newChunks))
        val ts = viper.silicon.state.utils.computeReferenceDisjointnesses(s1, tRcvr)
          /* Calling computeReferenceDisjointnesses with the updated state σ1 ensures that
           * tRcvr is constrained to be different from (ref-typed) fields of tRcvr to which
           * permissions have been gained.
           * Note that we do not constrain the (ref-typed) fields to be mutually disjoint.
           */
        v.decider.assume(ts)
        Q(s1, v)

      case ast.Fresh(vars) =>
        val (arps, arpConstraints) =
          vars.map(x => (x, v.decider.freshARP()))
              .map{case (variable, (value, constrain)) => ((variable, value), constrain)}
              .unzip
        val g1 = Store(s.g.values ++ arps)
          /* It is crucial that the (var -> term) mappings in arps override
           * already existing bindings for the same vars when they are added
           * (via ++).
           */
        v.decider.assume(arpConstraints)
        Q(s.copy(g = g1), v)

      case inhale @ ast.Inhale(a) => a match {
        case _: ast.FalseLit =>
          /* We're done */
          Success()
        case _ =>
          produce(s, freshSnap, a, InhaleFailed(inhale), v)(Q)
      }

      case exhale @ ast.Exhale(a) =>
        val pve = ExhaleFailed(exhale)
        consume(s, a, pve, v)((s1, _, v1) =>
          Q(s1, v1))

      case assert @ ast.Assert(a) =>
        val pve = AssertFailed(assert)

        a match {
          /* "assert true" triggers a heap compression. */
          case _: ast.TrueLit =>
            val s1 = stateConsolidator.consolidate(s, v)
            Q(s1, v)

          /* "assert false" triggers a smoke check. If successful, we backtrack. */
          case _: ast.FalseLit =>
            executionFlowController.tryOrFail0(s.copy(h = magicWandSupporter.getEvalHeap(s)), v)((s1, v1, QS) => {
              if (v1.decider.checkSmoke())
                QS(s1.copy(h = s.h), v1)
              else
                Failure(pve dueTo AssertionFalse(a))
              })((_, _) => Success())

          case _ =>
            if (Verifier.config.disableSubsumption()) {
              val r =
                consume(s, a, pve, v)((_, _, _) =>
                  Success())
              r && Q(s, v)
            } else
              if (s.exhaleExt) {
              val s1 = s.copy(recordEffects = true, consumedChunks = Stack.fill(s.consumedChunks.size)(Nil))
              consume(s1, a, pve, v)((s2, _, v1) => {
                val newlyConsumedChunks = s2.consumedChunks.foldLeft[Seq[(Stack[Term], BasicChunk)]](Nil)(_ ++ _)
                val hOps = newlyConsumedChunks.foldLeft(s.reserveHeaps.head)((collected, consumedChunk) =>
                  collected + consumedChunk._2)
                val mergedConsumedChunks = s.consumedChunks.zip(s2.consumedChunks).map((consumedPair) =>
                  consumedPair._2 ++ consumedPair._1)
                Q(s2.copy(h = hOps, reserveHeaps = hOps +: s2.reserveHeaps.tail, recordEffects = s.recordEffects, consumedChunks = mergedConsumedChunks), v1)
              })
            } else
              consume(s, a, pve, v)((s1, _, v1) => {
                val s2 = s1.copy(h = s.h, reserveHeaps = s.reserveHeaps, recordEffects = s.recordEffects)
                Q(s2, v1)})
        }

      case call @ ast.MethodCall(methodName, eArgs, lhs) =>
        val meth = Verifier.program.findMethod(methodName)
        val pvefCall = (_: ast.Exp) =>  CallFailed(call)
        val pvefPre = (_: ast.Exp) =>  PreconditionInCallFalse(call)
        val mcLog = new MethodCallRecord(call, s, v.decider.pcs)
        val sepIdentifier = SymbExLogger.currentLog().insert(mcLog)
        evals(s, eArgs, pvefCall, v)((s1, tArgs, v1) => {
          mcLog.finish_parameters()
          val s2 = s1.copy(g = Store(meth.formalArgs.map(_.localVar).zip(tArgs)),
                           recordVisited = true)
          consumes(s2, meth.pres, pvefPre, v1)((s3, _, v2) => {
            mcLog.finish_precondition()
            val outs = meth.formalReturns.map(_.localVar)
            val gOuts = Store(outs.map(x => (x, v2.decider.fresh(x))).toMap)
            val s4 = s3.copy(g = s3.g + gOuts, oldHeaps = s3.oldHeaps + (Verifier.PRE_STATE_LABEL -> s1.h))
            produces(s4, freshSnap, meth.posts, pvefCall, v2)((s5, v3) => {
              mcLog.finish_postcondition()
              val gLhs = Store(lhs.zip(outs)
                              .map(p => (p._1, s5.g(p._2))).toMap)
              val s6 = s5.copy(g = s1.g + gLhs,
                               oldHeaps = s1.oldHeaps,
                               recordVisited = s1.recordVisited)
              SymbExLogger.currentLog().collapse(null, sepIdentifier)
              Q(s6, v3)})})})

      case fold @ ast.Fold(ast.PredicateAccessPredicate(ast.PredicateAccess(eArgs, predicateName), ePerm)) =>
        val predicate = Verifier.program.findPredicate(predicateName)
        val pve = FoldFailed(fold)
        evals(s, eArgs, _ => pve, v)((s1, tArgs, v1) =>
          eval(s1, ePerm, pve, v1)((s2, tPerm, v2) =>
            v2.decider.assert(IsNonNegative(tPerm)){
              case true =>
                val wildcards = s2.constrainableARPs -- s1.constrainableARPs
                predicateSupporter.fold(s2, predicate, tArgs, tPerm, wildcards, pve, v2)(Q)
              case false =>
                Failure(pve dueTo NegativePermission(ePerm))}))

      case unfold @ ast.Unfold(ast.PredicateAccessPredicate(pa @ ast.PredicateAccess(eArgs, predicateName), ePerm)) =>
        val predicate = Verifier.program.findPredicate(predicateName)
        val pve = UnfoldFailed(unfold)
        evals(s, eArgs, _ => pve, v)((s1, tArgs, v1) =>
          eval(s1, ePerm, pve, v1)((s2, tPerm, v2) =>
            v2.decider.assert(IsNonNegative(tPerm)){
              case true =>
                val wildcards = s2.constrainableARPs -- s1.constrainableARPs
                predicateSupporter.unfold(s2, predicate, tArgs, tPerm, wildcards, pve, v2, pa)(Q)
              case false =>
                Failure(pve dueTo NegativePermission(ePerm))}))

      case pckg @ ast.Package(wand, proofScript, _) => {
        val pve = PackageFailed(pckg)
          magicWandSupporter.packageWand(s, wand, proofScript, pve, v)((s1, chWand, v1) => {
            val hOps = s1.reserveHeaps.head + chWand
            assert(s.exhaleExt || s1.reserveHeaps.length == 1)
            val s2 = if (s.exhaleExt)
              s1.copy(h = Heap(),
                  exhaleExt = true,
                  reserveHeaps = Heap() +: hOps +: s1.reserveHeaps.tail)
            else
              /* c1.reserveHeap is expected to be [σ.h'], i.e. the remainder of σ.h */
              s1.copy(h = hOps,
                      exhaleExt = false,
                      reserveHeaps = Nil,
                      recordEffects = false,
                      consumedChunks = Stack())
            assert(s2.reserveHeaps.length == s.reserveHeaps.length)
            assert(s2.consumedChunks.length == s.consumedChunks.length)
            assert(s2.consumedChunks.length == math.max(s2.reserveHeaps.length - 1, 0))
            continuation(s2, v1)
          })
      }

      case apply @ ast.Apply(e) =>
        val pve = ApplyFailed(apply)
<<<<<<< HEAD

        def QL(s1: State, g: Store, wand: ast.MagicWand, v1: Verifier) = {
          /* The lhs-heap is not s1.h, but rather the consumed portion only. However,
           * using s1.h should not be a problem as long as the heap that is used as
           * the given-heap while checking self-framingness of the wand is the heap
           * described by the left-hand side.
           */
          consume(s1.copy(g = g), wand.left, pve, v1)((s2, _, v2) => {
            val s3 = s2.copy(lhsHeap = Some(s1.h))
            produce(s3, freshSnap, wand.right, pve, v2)((s4, v3) => {
              val s5 = s4.copy(g = s1.g,
                               lhsHeap = None)
              val s6 = stateConsolidator.consolidate(s5, v3)
              Q(s6, v3)})})}

        e match {
          case wand: ast.MagicWand =>
            consume(s, wand, pve, v)((s1, _, v1) => {
              QL(s1, s1.g, wand, v1)})

          case x: ast.AbstractLocalVar =>
            val chWand = s.g(x).asInstanceOf[MagicWandChunkTerm].chunk
            chunkSupporter.findMatchingChunk(s.h.values, chWand, v) match {
              case Some(ch) =>
                QL(s.copy(h = s.h - ch), Store(chWand.bindings), chWand.id.ghostFreeWand, v)
              case None =>
                Failure(pve dueTo NamedMagicWandChunkNotFound(x))}

          case _ => sys.error(s"Expected a magic wand, but found node $e")}

=======
        magicWandSupporter.applyWand(s, e, pve, v)(Q)
>>>>>>> 0964c21b

      /* These cases should not occur when working with the CFG-representation of the program. */
      case   _: ast.Goto
           | _: ast.If
           | _: ast.Label
           | _: ast.Seqn
           | _: ast.Constraining
           | _: ast.While => sys.error(s"Unexpected statement (${stmt.getClass.getName}): $stmt")
    }

    executed
  }

   private def ssaifyRhs(rhs: Term, name: String, typ: ast.Type, v: Verifier): Term =
     rhs match {
       case _: Var | _: Literal =>
         /* Cheap (and likely to succeed) matches come first */
         rhs

       case _ if rhs.existsDefined { case t if v.triggerGenerator.isForbiddenInTrigger(t) => true } =>
         val t = v.decider.fresh(name, v.symbolConverter.toSort(typ))
         v.decider.assume(t === rhs)

         t

       case _ =>
         /* Catch-all case */
         rhs
     }
}<|MERGE_RESOLUTION|>--- conflicted
+++ resolved
@@ -16,6 +16,7 @@
 import viper.silicon.common.collections.immutable.InsertionOrderedSet
 import viper.silicon.decider.RecordedPathConditions
 import viper.silicon.interfaces._
+import viper.silicon.interfaces.state.DefaultChunk
 import viper.silicon.resources.FieldID
 import viper.silicon.state._
 import viper.silicon.state.terms._
@@ -377,7 +378,7 @@
               if (s.exhaleExt) {
               val s1 = s.copy(recordEffects = true, consumedChunks = Stack.fill(s.consumedChunks.size)(Nil))
               consume(s1, a, pve, v)((s2, _, v1) => {
-                val newlyConsumedChunks = s2.consumedChunks.foldLeft[Seq[(Stack[Term], BasicChunk)]](Nil)(_ ++ _)
+                val newlyConsumedChunks = s2.consumedChunks.foldLeft[Seq[(Stack[Term], DefaultChunk)]](Nil)(_ ++ _)
                 val hOps = newlyConsumedChunks.foldLeft(s.reserveHeaps.head)((collected, consumedChunk) =>
                   collected + consumedChunk._2)
                 val mergedConsumedChunks = s.consumedChunks.zip(s2.consumedChunks).map((consumedPair) =>
@@ -464,40 +465,7 @@
 
       case apply @ ast.Apply(e) =>
         val pve = ApplyFailed(apply)
-<<<<<<< HEAD
-
-        def QL(s1: State, g: Store, wand: ast.MagicWand, v1: Verifier) = {
-          /* The lhs-heap is not s1.h, but rather the consumed portion only. However,
-           * using s1.h should not be a problem as long as the heap that is used as
-           * the given-heap while checking self-framingness of the wand is the heap
-           * described by the left-hand side.
-           */
-          consume(s1.copy(g = g), wand.left, pve, v1)((s2, _, v2) => {
-            val s3 = s2.copy(lhsHeap = Some(s1.h))
-            produce(s3, freshSnap, wand.right, pve, v2)((s4, v3) => {
-              val s5 = s4.copy(g = s1.g,
-                               lhsHeap = None)
-              val s6 = stateConsolidator.consolidate(s5, v3)
-              Q(s6, v3)})})}
-
-        e match {
-          case wand: ast.MagicWand =>
-            consume(s, wand, pve, v)((s1, _, v1) => {
-              QL(s1, s1.g, wand, v1)})
-
-          case x: ast.AbstractLocalVar =>
-            val chWand = s.g(x).asInstanceOf[MagicWandChunkTerm].chunk
-            chunkSupporter.findMatchingChunk(s.h.values, chWand, v) match {
-              case Some(ch) =>
-                QL(s.copy(h = s.h - ch), Store(chWand.bindings), chWand.id.ghostFreeWand, v)
-              case None =>
-                Failure(pve dueTo NamedMagicWandChunkNotFound(x))}
-
-          case _ => sys.error(s"Expected a magic wand, but found node $e")}
-
-=======
         magicWandSupporter.applyWand(s, e, pve, v)(Q)
->>>>>>> 0964c21b
 
       /* These cases should not occur when working with the CFG-representation of the program. */
       case   _: ast.Goto
