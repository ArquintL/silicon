--- conflicted
+++ resolved
@@ -69,137 +69,8 @@
                 pve: PartialVerificationError,
                 locacc: ast.LocationAccess,
                 c: C)
-<<<<<<< HEAD
-               (Q: SummarisingFvfDefinition => VerificationResult)
-               : VerificationResult = {
-
-    assert(σ, receiver !== Null()) {
-      case false =>
-        Failure[ST, H, S](pve dueTo ReceiverNull(locacc))
-
-      case true =>
-        assert(σ, PermLess(NoPerm(), permission(h, FieldChunkIdentifier(receiver, field.name)))) {
-          case false =>
-            Failure[ST, H, S](pve dueTo InsufficientPermission(locacc))
-
-          case true =>
-            val (quantifiedChunks, _) = splitHeap(h, field.name)
-            val fvfDef = summarizeChunks(quantifiedChunks, field, qvars, condition, receiver, false)
-
-            /* Optimisisations */
-
-//            val cacheLog = bookkeeper.logfiles("withValueCache")
-//            cacheLog.println(s"receiver = $receiver")
-//            cacheLog.println(s"lookupRcvr = $lookupRcvr")
-//            cacheLog.println(s"consideredCunks = $consideredCunks")
-//            cacheLog.println(s"fvf = $fvf")
-//            cacheLog.println(s"fvfDefs.length = ${fvfDefs.length}")
-//            cacheLog.println(s"fvfDefs = $fvfDefs")
-
-            val fvfDefToReturn =
-              /* TODO: Reusing the fvf found in a single entry is only sound if
-               * the current g(x) (should be known at call-site of withValue)
-               * and the g(x) from the entry are the same. Detecting this
-               * syntactically is not always possible since i1 <= inv1(r) < j1
-               * might be logically equivalent to i2 <= inv2(r) < j2, but
-               * syntactically it obviously isn't. Creating a single
-               * inv-function per range and receiver might help, though.
-               */
-              /*if (fvfDef.entries.length == 1) {
-                val fvfDefEntry = fvfDef.entries.head
-                val _fvf = fvfDefEntry.partialDomain.fvf
-                val _lookupRcvr = lookupRcvr.copy(fvf = fvfDefEntry.partialDomain.fvf)
-//                val _fvfDef = FvfDef(field, _fvf, false, fvfDefEntry.copy(True(), Nil) :: Nil)
-                val _fvfDef = FvfDef(field, _fvf, false, Nil)
-
-                (_lookupRcvr, _fvfDef)
-              } else */{
-//                if (config.disableQPCaching())
-                  fvfDef.asInstanceOf[SummarisingFvfDefinition]
-//                else {
-//                  /* TODO: Caching needs to take the branch conditions into account! */
-//                  cacheLog.println(s"cached? ${withValueCache.contains(receiver, consideredCunks)}")
-//                  withValueCache.getOrElseUpdate((receiver, toSet(quantifiedChunks)), fvfDef)
-//                }
-              }
-
-//            cacheLog.println(s"lookupRcvrToReturn = $lookupRcvrToReturn")
-//            cacheLog.println(s"fvfDefToReturn = $fvfDefToReturn")
-//            cacheLog.println()
-
-            /* We're done */
-
-            Q(fvfDefToReturn)}}
-  }
-
-  private def summarizeChunks(chunks: Seq[QuantifiedChunk],
-                              field: ast.Field,
-                              qvars: Seq[Var],
-                              condition: Term,
-                              receiver: Term,
-                              isChunkFvf: Boolean)
-                             : FvfDefinition = {
-
-    Predef.assert(chunks.forall(_.name == field.name),
-                  s"Expected all chunks to be about field $field, but got ${chunks.mkString(", ")}")
-
-    val fvf = freshFVF(field, isChunkFvf)
-
-    if (isChunkFvf) {
-      if (qvars.isEmpty) {
-        SingletonChunkFvfDefinition(field, fvf, receiver, Right(chunks) /*, true*/)
-      } else
-        QuantifiedChunkFvfDefinition(field, fvf, qvars, condition, receiver, chunks /*, true*/)(axiomRewriter)
-    } else {
-//      val fvf = fresh(s"fvf#tot_${field.name}", sorts.Arrow(sorts.Ref, toSort(field.typ)))
-      SummarisingFvfDefinition(field, fvf, receiver, chunks.toSeq)
-    }
-  }
-
-  /* Manipulating quantified chunks */
-
-  /** Replaces all non-quantified chunks for `field` in `h` with a corresponding
-    * quantified chunk. That is, each chunk `x.field |-> v # p` will be replaced
-    * with a chunk `forall ?r :: r.field |-> fvf # ?r == x ? W : Z`, and the
-    * original value will be preserved by the assumption that `fvf(x) == v` (for
-    * a fresh field value function `fvf`, see `createFieldValueFunction`).
-    *
-    * `h` remains unchanged if it contains no non-quantified chunks for `field`.
-    *
-    * @param h A heap in which to quantify all chunks for `field`.
-    * @param field A field whose chunks in `h` are to be quantified.
-    * @return A pair `(h1, ts)` where `h1` is `h` except that all non-quantified
-    *         chunks for `field` have been replaced by corresponding quantified
-    *         chunks. `ts` is the set of assumptions axiomatising the fresh
-    *         field value function `fvf`.
-    */
-  def quantifyChunksForField(h: H, field: ast.Field): (H, Seq[SingletonChunkFvfDefinition]) = {
-    val (chunks, fvfDefOpts) =
-      h.values.map {
-        case ch: DirectFieldChunk if ch.name == field.name =>
-          val (fvf, optFvfDef) = createFieldValueFunction(field, ch.rcvr, ch.value)
-          val qch = createSingletonQuantifiedChunk(ch.rcvr, field.name, fvf, ch.perm)
-
-          (qch, optFvfDef)
-
-        case ch =>
-          (ch, None)
-      }.unzip
-
-    (H(chunks), fvfDefOpts.flatten.toSeq)
-  }
-
-  def quantifyHeapForFields(h: H, fields: Seq[ast.Field]): (H, Seq[SingletonChunkFvfDefinition]) = {
-    fields.foldLeft((h, Seq[SingletonChunkFvfDefinition]())){case ((hAcc, fvfDefsAcc), field) =>
-      val (h1, fvfDef1) = quantifyChunksForField(hAcc, field)
-
-      (h1, fvfDefsAcc ++ fvfDef1)
-    }
-  }
-=======
                (Q: FvfDefinition => VerificationResult)
                : VerificationResult
->>>>>>> 10f31ab2
 
   def splitSingleLocation(σ: S,
                           h: H,
@@ -360,7 +231,7 @@
                   pve: PartialVerificationError,
                   locacc: ast.LocationAccess,
                   c: C)
-                 (Q: FvfDefinition => VerificationResult)
+                 (Q: SummarisingFvfDefinition => VerificationResult)
                  : VerificationResult = {
 
       assert(σ, receiver !== Null()) {
@@ -405,7 +276,7 @@
                   (_lookupRcvr, _fvfDef)
                 } else */{
   //                if (config.disableQPCaching())
-                    fvfDef
+                  fvfDef.asInstanceOf[SummarisingFvfDefinition]
   //                else {
   //                  /* TODO: Caching needs to take the branch conditions into account! */
   //                  cacheLog.println(s"cached? ${withValueCache.contains(receiver, consideredCunks)}")
@@ -586,18 +457,9 @@
         else {
           val constrainPermissions = !consumeExactRead(perms, c.constrainableARPs)
 
-<<<<<<< HEAD
-    bookkeeper.logfiles("fvfs").println(s"isChunkFvf = $isChunkFvf")
-
-    val freshFvf =
-      if (isChunkFvf) {
-        val fvfSort = sorts.FieldValueFunction(toSort(field.typ))
-        val freshFvf = fresh("fvf#part", fvfSort)
-=======
           val (permissionConstraint, depletedCheck) =
             createPermissionConstraintAndDepletedCheck(qvar, conditionalizedPermsOfInv, constrainPermissions, ithChunk,
                                                        ithPTaken)
->>>>>>> 10f31ab2
 
           if (constrainPermissions) {
             decider.prover.logComment(s"Constrain original permissions $perms")
@@ -732,6 +594,8 @@
     /* ATTENTION: Never create an FVF without calling this method! */
     private def freshFVF(field: ast.Field, isChunkFvf: Boolean) = {
       freshFVFInAction = true
+
+    bookkeeper.logfiles("fvfs").println(s"isChunkFvf = $isChunkFvf")
 
       val freshFvf =
         if (isChunkFvf) {
