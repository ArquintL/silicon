/*
 * This Source Code Form is subject to the terms of the Mozilla Public
 * License, v. 2.0. If a copy of the MPL was not distributed with this
 * file, You can obtain one at http://mozilla.org/MPL/2.0/.
 */

package viper
package silicon
package supporters

import com.weiglewilczek.slf4s.Logging
import silver.ast
import silver.verifier.PartialVerificationError
import interfaces.{Evaluator, Consumer, Producer, VerificationResult}
import interfaces.decider.Decider
import interfaces.state.{Chunk, StateFactory, HeapCompressor, ChunkIdentifier, State, PathConditions, Heap, Store}
import state.{DefaultContext, DirectChunk, DirectPredicateChunk, DirectFieldChunk}
import state.terms._
import state.terms.perms.IsNoAccess
import silicon.utils

trait ChunkSupporter[ST <: Store[ST],
                     H <: Heap[H],
                     PC <: PathConditions[PC],
                     S <: State[ST, H, S]]
  { this:      Logging
          with Evaluator[ST, H, S, DefaultContext[H]]
          with Producer[ST, H, S, DefaultContext[H]]
          with Consumer[Chunk, ST, H, S, DefaultContext[H]]
          with Brancher[ST, H, S, DefaultContext[H]]
          with MagicWandSupporter[ST, H, PC, S]
          with HeuristicsSupporter[ST, H, PC, S] =>

  protected val decider: Decider[ST, H, PC, S, DefaultContext[H]]

  protected val stateFactory: StateFactory[ST, H, S]
  import stateFactory._

  protected val heapCompressor: HeapCompressor[ST, H, S, DefaultContext[H]]

  object chunkSupporter {
    private type C = DefaultContext[H]
    private type CH = Chunk

    private case class PermissionsConsumptionResult(consumedCompletely: Boolean)

    def consume(σ: S,
                h: H,
                id: ChunkIdentifier,
                tPerm: Term,
                pve: PartialVerificationError,
                c: C,
                locacc: ast.LocationAccess,
                optNode: Option[ast.Node with ast.Positioned] = None)
               (Q: (H, Term, List[CH], C) => VerificationResult)
               : VerificationResult = {

<<<<<<< HEAD
      val description = optNode.orElse(Some(locacc)).map(node => s"consume ${node.pos}: $node").get
//      val description = optNode match {
//        case Some(node) => s"consume ${node.pos}: $node"
//        case None => s"consume $id"
//      }

      heuristicsSupporter.tryOperation[H, Term, List[Chunk]](description)(σ, h, c)((σ1, h1, c1, QS) => {
        consume(σ, h1, id, tPerm, locacc, pve, c1)((h2, optCh, c2, results) =>
          optCh match {
            case Some(ch) =>
              val c3 = c2.snapshotRecorder match {
                case Some(sr) =>
                  c2.copy(snapshotRecorder = Some(sr.copy(currentSnap = sr.chunkToSnap(ch.id))))
//                  c2.copy(snapshotRecorder = Some(sr.copy(currentSnap = sr.chunkToSnap(ch.id))))
                case _ => c2}
              ch match {
                case fc: DirectFieldChunk =>
                  val snap = fc.value.convert(sorts.Snap)
                  QS(h2, snap, fc :: Nil, c3)
                case pc: DirectPredicateChunk =>
                  val h3 =
                    if (results.consumedCompletely)
                      pc.nested.foldLeft(h2){case (ha, nc) => ha - nc}
                    else
                      h2
                  QS(h3, pc.snap, pc :: Nil, c3)}
            case None =>
              /* Not having consumed anything could mean that we are in an infeasible
               * branch, or that the permission amount to consume was zero.
               */
              QS(h2, Unit, Nil, c2)
          })
      })(Q)
=======
      consume(σ, h, id, tPerm, locacc, pve, c)((h2, optCh, c2, results) =>
        optCh match {
          case Some(ch) =>
            ch match {
              case fc: DirectFieldChunk =>
                val snap = fc.value.convert(sorts.Snap)
                Q(h2, snap, fc :: Nil, c2)
              case pc: DirectPredicateChunk =>
                val h3 =
                  if (results.consumedCompletely)
                    pc.nested.foldLeft(h2){case (ha, nc) => ha - nc}
                  else
                    h2
                Q(h3, pc.snap, pc :: Nil, c2)}
          case None =>
            /* Not having consumed anything could mean that we are in an infeasible
             * branch, or that the permission amount to consume was zero.
             */
            Q(h2, Unit, Nil, c2)
        })
>>>>>>> df09ac73
    }

    private def consume(σ: S,
                        h: H,
                        id: ChunkIdentifier,
                        pLoss: Term,
                        locacc: ast.LocationAccess,
                        pve: PartialVerificationError,
                        c: C)
                       (Q: (H, Option[DirectChunk], C, PermissionsConsumptionResult) => VerificationResult)
                       : VerificationResult = {

      /* TODO: Integrate into regular, (non-)exact consumption that follows afterwards */
      if (c.exhaleExt)
      /* Function "transfer" from wands paper.
       * Permissions are transferred from the stack of heaps to σUsed, which is
       * h in the current context.
       */
        return magicWandSupporter.consumeFromMultipleHeaps(σ, c.reserveHeaps, id, pLoss, locacc, pve, c)((hs, chs, c1/*, pcr*/) => {
          val c2 = c1.copy(reserveHeaps = hs)
          val pcr = PermissionsConsumptionResult(false) // TODO: PermissionsConsumptionResult is bogus!

          val c3 =
            if (c2.recordEffects) {
              assert(chs.length == c2.consumedChunks.length)

              val consumedChunks3 =
                chs.zip(c2.consumedChunks).foldLeft(Stack[Seq[(Stack[Term], DirectChunk)]]()) {
                  case (accConsumedChunks, (optCh, consumed)) =>
                    optCh match {
                      case Some(ch) => ((c2.branchConditions -> ch) +: consumed) :: accConsumedChunks
                      case None => consumed :: accConsumedChunks
                    }
                }.reverse

              c2.copy(consumedChunks = consumedChunks3)
            } else
              c2
          //        val c3 = chs.last match {
          //          case Some(ch) if c2.recordEffects =>
          //            c2.copy(consumedChunks = c2.consumedChunks :+ (guards -> ch))
          //          case _ => c2
          //        }

          val usedChunks = chs.flatten
          /* Returning any of the usedChunks should be fine w.r.t to the snapshot
           * of the chunk, since consumeFromMultipleHeaps should have equated the
           * snapshots of all usedChunks.
           */
          Q(h + H(usedChunks), usedChunks.headOption, c3, pcr)})

      if (utils.consumeExactRead(pLoss, c)) {
        decider.withChunk[DirectChunk](σ, h, id, Some(pLoss), locacc, pve, c)((ch, c1) => {
          if (decider.check(σ, IsNoAccess(PermMinus(ch.perm, pLoss)))) {
            Q(h - ch, Some(ch), c1, PermissionsConsumptionResult(true))}
          else
            Q(h - ch + (ch - pLoss), Some(ch), c1, PermissionsConsumptionResult(false))})
      } else {
        decider.withChunk[DirectChunk](σ, h, id, None, locacc, pve, c)((ch, c1) => {
          decider.assume(PermLess(pLoss, ch.perm))
          Q(h - ch + (ch - pLoss), Some(ch), c1, PermissionsConsumptionResult(false))})
      }
    }

    def produce(σ: S, h: H, ch: DirectChunk, c: C): (H, C) = {
      val (h1, matchedChunk) = heapCompressor.merge(σ, h, ch, c)
<<<<<<< HEAD
      val c1 = recordSnapshot(c, matchedChunk, ch)
      val c2 = recordProducedChunk(c1, ch, c.branchConditions)
=======
      val c1 = c//recordSnapshot(c, matchedChunk, ch)
>>>>>>> df09ac73

      (h1, c2)
    }
<<<<<<< HEAD

    private def recordSnapshot(c: C, matchedChunk: Option[DirectChunk], producedChunk: DirectChunk): C =
      c.snapshotRecorder match {
        case Some(sr) =>
          val sr1 = sr.addChunkToSnap(matchedChunk.getOrElse(producedChunk).id, c.branchConditions, sr.currentSnap)
          c.copy(snapshotRecorder = Some(sr1))
        case _ => c
      }

    private def recordProducedChunk(c: C, producedChunk: DirectChunk, guards: Stack[Term]): C =
      c.recordEffects match {
        case true => c.copy(producedChunks = c.producedChunks :+ (guards -> producedChunk))
        case false => c
      }

=======
>>>>>>> df09ac73
  }
}
<|MERGE_RESOLUTION|>--- conflicted
+++ resolved
@@ -1,208 +1,165 @@
-/*
- * This Source Code Form is subject to the terms of the Mozilla Public
- * License, v. 2.0. If a copy of the MPL was not distributed with this
- * file, You can obtain one at http://mozilla.org/MPL/2.0/.
- */
-
-package viper
-package silicon
-package supporters
-
-import com.weiglewilczek.slf4s.Logging
-import silver.ast
-import silver.verifier.PartialVerificationError
-import interfaces.{Evaluator, Consumer, Producer, VerificationResult}
-import interfaces.decider.Decider
-import interfaces.state.{Chunk, StateFactory, HeapCompressor, ChunkIdentifier, State, PathConditions, Heap, Store}
-import state.{DefaultContext, DirectChunk, DirectPredicateChunk, DirectFieldChunk}
-import state.terms._
-import state.terms.perms.IsNoAccess
-import silicon.utils
-
-trait ChunkSupporter[ST <: Store[ST],
-                     H <: Heap[H],
-                     PC <: PathConditions[PC],
-                     S <: State[ST, H, S]]
-  { this:      Logging
-          with Evaluator[ST, H, S, DefaultContext[H]]
-          with Producer[ST, H, S, DefaultContext[H]]
-          with Consumer[Chunk, ST, H, S, DefaultContext[H]]
-          with Brancher[ST, H, S, DefaultContext[H]]
-          with MagicWandSupporter[ST, H, PC, S]
-          with HeuristicsSupporter[ST, H, PC, S] =>
-
-  protected val decider: Decider[ST, H, PC, S, DefaultContext[H]]
-
-  protected val stateFactory: StateFactory[ST, H, S]
-  import stateFactory._
-
-  protected val heapCompressor: HeapCompressor[ST, H, S, DefaultContext[H]]
-
-  object chunkSupporter {
-    private type C = DefaultContext[H]
-    private type CH = Chunk
-
-    private case class PermissionsConsumptionResult(consumedCompletely: Boolean)
-
-    def consume(σ: S,
-                h: H,
-                id: ChunkIdentifier,
-                tPerm: Term,
-                pve: PartialVerificationError,
-                c: C,
-                locacc: ast.LocationAccess,
-                optNode: Option[ast.Node with ast.Positioned] = None)
-               (Q: (H, Term, List[CH], C) => VerificationResult)
-               : VerificationResult = {
-
-<<<<<<< HEAD
-      val description = optNode.orElse(Some(locacc)).map(node => s"consume ${node.pos}: $node").get
-//      val description = optNode match {
-//        case Some(node) => s"consume ${node.pos}: $node"
-//        case None => s"consume $id"
-//      }
-
-      heuristicsSupporter.tryOperation[H, Term, List[Chunk]](description)(σ, h, c)((σ1, h1, c1, QS) => {
-        consume(σ, h1, id, tPerm, locacc, pve, c1)((h2, optCh, c2, results) =>
-          optCh match {
-            case Some(ch) =>
-              val c3 = c2.snapshotRecorder match {
-                case Some(sr) =>
-                  c2.copy(snapshotRecorder = Some(sr.copy(currentSnap = sr.chunkToSnap(ch.id))))
-//                  c2.copy(snapshotRecorder = Some(sr.copy(currentSnap = sr.chunkToSnap(ch.id))))
-                case _ => c2}
-              ch match {
-                case fc: DirectFieldChunk =>
-                  val snap = fc.value.convert(sorts.Snap)
-                  QS(h2, snap, fc :: Nil, c3)
-                case pc: DirectPredicateChunk =>
-                  val h3 =
-                    if (results.consumedCompletely)
-                      pc.nested.foldLeft(h2){case (ha, nc) => ha - nc}
-                    else
-                      h2
-                  QS(h3, pc.snap, pc :: Nil, c3)}
-            case None =>
-              /* Not having consumed anything could mean that we are in an infeasible
-               * branch, or that the permission amount to consume was zero.
-               */
-              QS(h2, Unit, Nil, c2)
-          })
-      })(Q)
-=======
-      consume(σ, h, id, tPerm, locacc, pve, c)((h2, optCh, c2, results) =>
-        optCh match {
-          case Some(ch) =>
-            ch match {
-              case fc: DirectFieldChunk =>
-                val snap = fc.value.convert(sorts.Snap)
-                Q(h2, snap, fc :: Nil, c2)
-              case pc: DirectPredicateChunk =>
-                val h3 =
-                  if (results.consumedCompletely)
-                    pc.nested.foldLeft(h2){case (ha, nc) => ha - nc}
-                  else
-                    h2
-                Q(h3, pc.snap, pc :: Nil, c2)}
-          case None =>
-            /* Not having consumed anything could mean that we are in an infeasible
-             * branch, or that the permission amount to consume was zero.
-             */
-            Q(h2, Unit, Nil, c2)
-        })
->>>>>>> df09ac73
-    }
-
-    private def consume(σ: S,
-                        h: H,
-                        id: ChunkIdentifier,
-                        pLoss: Term,
-                        locacc: ast.LocationAccess,
-                        pve: PartialVerificationError,
-                        c: C)
-                       (Q: (H, Option[DirectChunk], C, PermissionsConsumptionResult) => VerificationResult)
-                       : VerificationResult = {
-
-      /* TODO: Integrate into regular, (non-)exact consumption that follows afterwards */
-      if (c.exhaleExt)
-      /* Function "transfer" from wands paper.
-       * Permissions are transferred from the stack of heaps to σUsed, which is
-       * h in the current context.
-       */
-        return magicWandSupporter.consumeFromMultipleHeaps(σ, c.reserveHeaps, id, pLoss, locacc, pve, c)((hs, chs, c1/*, pcr*/) => {
-          val c2 = c1.copy(reserveHeaps = hs)
-          val pcr = PermissionsConsumptionResult(false) // TODO: PermissionsConsumptionResult is bogus!
-
-          val c3 =
-            if (c2.recordEffects) {
-              assert(chs.length == c2.consumedChunks.length)
-
-              val consumedChunks3 =
-                chs.zip(c2.consumedChunks).foldLeft(Stack[Seq[(Stack[Term], DirectChunk)]]()) {
-                  case (accConsumedChunks, (optCh, consumed)) =>
-                    optCh match {
-                      case Some(ch) => ((c2.branchConditions -> ch) +: consumed) :: accConsumedChunks
-                      case None => consumed :: accConsumedChunks
-                    }
-                }.reverse
-
-              c2.copy(consumedChunks = consumedChunks3)
-            } else
-              c2
-          //        val c3 = chs.last match {
-          //          case Some(ch) if c2.recordEffects =>
-          //            c2.copy(consumedChunks = c2.consumedChunks :+ (guards -> ch))
-          //          case _ => c2
-          //        }
-
-          val usedChunks = chs.flatten
-          /* Returning any of the usedChunks should be fine w.r.t to the snapshot
-           * of the chunk, since consumeFromMultipleHeaps should have equated the
-           * snapshots of all usedChunks.
-           */
-          Q(h + H(usedChunks), usedChunks.headOption, c3, pcr)})
-
-      if (utils.consumeExactRead(pLoss, c)) {
-        decider.withChunk[DirectChunk](σ, h, id, Some(pLoss), locacc, pve, c)((ch, c1) => {
-          if (decider.check(σ, IsNoAccess(PermMinus(ch.perm, pLoss)))) {
-            Q(h - ch, Some(ch), c1, PermissionsConsumptionResult(true))}
-          else
-            Q(h - ch + (ch - pLoss), Some(ch), c1, PermissionsConsumptionResult(false))})
-      } else {
-        decider.withChunk[DirectChunk](σ, h, id, None, locacc, pve, c)((ch, c1) => {
-          decider.assume(PermLess(pLoss, ch.perm))
-          Q(h - ch + (ch - pLoss), Some(ch), c1, PermissionsConsumptionResult(false))})
-      }
-    }
-
-    def produce(σ: S, h: H, ch: DirectChunk, c: C): (H, C) = {
-      val (h1, matchedChunk) = heapCompressor.merge(σ, h, ch, c)
-<<<<<<< HEAD
-      val c1 = recordSnapshot(c, matchedChunk, ch)
-      val c2 = recordProducedChunk(c1, ch, c.branchConditions)
-=======
-      val c1 = c//recordSnapshot(c, matchedChunk, ch)
->>>>>>> df09ac73
-
-      (h1, c2)
-    }
-<<<<<<< HEAD
-
-    private def recordSnapshot(c: C, matchedChunk: Option[DirectChunk], producedChunk: DirectChunk): C =
-      c.snapshotRecorder match {
-        case Some(sr) =>
-          val sr1 = sr.addChunkToSnap(matchedChunk.getOrElse(producedChunk).id, c.branchConditions, sr.currentSnap)
-          c.copy(snapshotRecorder = Some(sr1))
-        case _ => c
-      }
-
-    private def recordProducedChunk(c: C, producedChunk: DirectChunk, guards: Stack[Term]): C =
-      c.recordEffects match {
-        case true => c.copy(producedChunks = c.producedChunks :+ (guards -> producedChunk))
-        case false => c
-      }
-
-=======
->>>>>>> df09ac73
-  }
-}
+/*
+ * This Source Code Form is subject to the terms of the Mozilla Public
+ * License, v. 2.0. If a copy of the MPL was not distributed with this
+ * file, You can obtain one at http://mozilla.org/MPL/2.0/.
+ */
+
+package viper
+package silicon
+package supporters
+
+import com.weiglewilczek.slf4s.Logging
+import silver.ast
+import silver.verifier.PartialVerificationError
+import interfaces.{Evaluator, Consumer, Producer, VerificationResult}
+import interfaces.decider.Decider
+import interfaces.state.{Chunk, StateFactory, HeapCompressor, ChunkIdentifier, State, PathConditions, Heap, Store}
+import state.{DefaultContext, DirectChunk, DirectPredicateChunk, DirectFieldChunk}
+import state.terms._
+import state.terms.perms.IsNoAccess
+import silicon.utils
+
+trait ChunkSupporter[ST <: Store[ST],
+                     H <: Heap[H],
+                     PC <: PathConditions[PC],
+                     S <: State[ST, H, S]]
+  { this:      Logging
+          with Evaluator[ST, H, S, DefaultContext[H]]
+          with Producer[ST, H, S, DefaultContext[H]]
+          with Consumer[Chunk, ST, H, S, DefaultContext[H]]
+          with Brancher[ST, H, S, DefaultContext[H]]
+          with MagicWandSupporter[ST, H, PC, S]
+          with HeuristicsSupporter[ST, H, PC, S] =>
+
+  protected val decider: Decider[ST, H, PC, S, DefaultContext[H]]
+
+  protected val stateFactory: StateFactory[ST, H, S]
+  import stateFactory._
+
+  protected val heapCompressor: HeapCompressor[ST, H, S, DefaultContext[H]]
+
+  object chunkSupporter {
+    private type C = DefaultContext[H]
+    private type CH = Chunk
+
+    private case class PermissionsConsumptionResult(consumedCompletely: Boolean)
+
+    def consume(σ: S,
+                h: H,
+                id: ChunkIdentifier,
+                tPerm: Term,
+                pve: PartialVerificationError,
+                c: C,
+                locacc: ast.LocationAccess,
+                optNode: Option[ast.Node with ast.Positioned] = None)
+               (Q: (H, Term, List[CH], C) => VerificationResult)
+               : VerificationResult = {
+
+      val description = optNode.orElse(Some(locacc)).map(node => s"consume ${node.pos}: $node").get
+//      val description = optNode match {
+//        case Some(node) => s"consume ${node.pos}: $node"
+//        case None => s"consume $id"
+//      }
+
+      heuristicsSupporter.tryOperation[H, Term, List[Chunk]](description)(σ, h, c)((σ1, h1, c1, QS) => {
+        consume(σ, h1, id, tPerm, locacc, pve, c1)((h2, optCh, c2, results) =>
+          optCh match {
+            case Some(ch) =>
+              ch match {
+                case fc: DirectFieldChunk =>
+                  val snap = fc.value.convert(sorts.Snap)
+                Q(h2, snap, fc :: Nil, c2)
+                case pc: DirectPredicateChunk =>
+                  val h3 =
+                    if (results.consumedCompletely)
+                      pc.nested.foldLeft(h2){case (ha, nc) => ha - nc}
+                    else
+                      h2
+                Q(h3, pc.snap, pc :: Nil, c2)}
+            case None =>
+              /* Not having consumed anything could mean that we are in an infeasible
+               * branch, or that the permission amount to consume was zero.
+               */
+              QS(h2, Unit, Nil, c2)
+          })
+      })(Q)
+    }
+
+    private def consume(σ: S,
+                        h: H,
+                        id: ChunkIdentifier,
+                        pLoss: Term,
+                        locacc: ast.LocationAccess,
+                        pve: PartialVerificationError,
+                        c: C)
+                       (Q: (H, Option[DirectChunk], C, PermissionsConsumptionResult) => VerificationResult)
+                       : VerificationResult = {
+
+      /* TODO: Integrate into regular, (non-)exact consumption that follows afterwards */
+      if (c.exhaleExt)
+      /* Function "transfer" from wands paper.
+       * Permissions are transferred from the stack of heaps to σUsed, which is
+       * h in the current context.
+       */
+        return magicWandSupporter.consumeFromMultipleHeaps(σ, c.reserveHeaps, id, pLoss, locacc, pve, c)((hs, chs, c1/*, pcr*/) => {
+          val c2 = c1.copy(reserveHeaps = hs)
+          val pcr = PermissionsConsumptionResult(false) // TODO: PermissionsConsumptionResult is bogus!
+
+          val c3 =
+            if (c2.recordEffects) {
+              assert(chs.length == c2.consumedChunks.length)
+
+              val consumedChunks3 =
+                chs.zip(c2.consumedChunks).foldLeft(Stack[Seq[(Stack[Term], DirectChunk)]]()) {
+                  case (accConsumedChunks, (optCh, consumed)) =>
+                    optCh match {
+                      case Some(ch) => ((c2.branchConditions -> ch) +: consumed) :: accConsumedChunks
+                      case None => consumed :: accConsumedChunks
+                    }
+                }.reverse
+
+              c2.copy(consumedChunks = consumedChunks3)
+            } else
+              c2
+          //        val c3 = chs.last match {
+          //          case Some(ch) if c2.recordEffects =>
+          //            c2.copy(consumedChunks = c2.consumedChunks :+ (guards -> ch))
+          //          case _ => c2
+          //        }
+
+          val usedChunks = chs.flatten
+          /* Returning any of the usedChunks should be fine w.r.t to the snapshot
+           * of the chunk, since consumeFromMultipleHeaps should have equated the
+           * snapshots of all usedChunks.
+           */
+          Q(h + H(usedChunks), usedChunks.headOption, c3, pcr)})
+
+      if (utils.consumeExactRead(pLoss, c)) {
+        decider.withChunk[DirectChunk](σ, h, id, Some(pLoss), locacc, pve, c)((ch, c1) => {
+          if (decider.check(σ, IsNoAccess(PermMinus(ch.perm, pLoss)))) {
+            Q(h - ch, Some(ch), c1, PermissionsConsumptionResult(true))}
+          else
+            Q(h - ch + (ch - pLoss), Some(ch), c1, PermissionsConsumptionResult(false))})
+      } else {
+        decider.withChunk[DirectChunk](σ, h, id, None, locacc, pve, c)((ch, c1) => {
+          decider.assume(PermLess(pLoss, ch.perm))
+          Q(h - ch + (ch - pLoss), Some(ch), c1, PermissionsConsumptionResult(false))})
+      }
+    }
+
+    def produce(σ: S, h: H, ch: DirectChunk, c: C): (H, C) = {
+      val (h1, matchedChunk) = heapCompressor.merge(σ, h, ch, c)
+      val c1 = c//recordSnapshot(c, matchedChunk, ch)
+      val c2 = recordProducedChunk(c1, ch, c.branchConditions)
+
+      (h1, c2)
+    }
+
+    private def recordProducedChunk(c: C, producedChunk: DirectChunk, guards: Stack[Term]): C =
+      c.recordEffects match {
+        case true => c.copy(producedChunks = c.producedChunks :+ (guards -> producedChunk))
+        case false => c
+      }
+
+  }
+}