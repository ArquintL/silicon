--- conflicted
+++ resolved
@@ -1,125 +1,120 @@
-/*
- * This Source Code Form is subject to the terms of the Mozilla Public
- * License, v. 2.0. If a copy of the MPL was not distributed with this
- * file, You can obtain one at http://mozilla.org/MPL/2.0/.
- */
-
-package viper.silicon.supporters
-
-import org.slf4s.Logging
-import viper.silver.ast
-import viper.silver.verifier.errors._
-import viper.silicon._
-import viper.silicon.interfaces.decider.Decider
-import viper.silicon.interfaces.state.factoryUtils.Ø
-import viper.silicon.interfaces._
-import viper.silicon.interfaces.state._
-import viper.silicon.state.terms.Sort
-import viper.silicon.state.{DefaultContext, ListBackedHeap, terms}
-import viper.silicon.SymbExLogger
-
-trait MethodSupporter[ST <: Store[ST],
-                      H <: Heap[H],
-                      S <: State[ST, H, S],
-                      C <: Context[C]]
-    extends VerificationUnit[H, ast.Method] {
-
-}
-
-trait MethodSupporterProvider[ST <: Store[ST],
-                              H <: Heap[H],
-                              S <: State[ST, H, S]]
-    { this:      Logging
-            with Evaluator[ST, H, S, DefaultContext[H]]
-            with Producer[ST, H, S, DefaultContext[H]]
-            with Consumer[ST, H, S, DefaultContext[H]]
-            with Executor[ST, H, S, DefaultContext[H]]
-            with ChunkSupporterProvider[ST, H, S]
-            with MagicWandSupporter[ST, H, S] =>
-
-  private type C = DefaultContext[H]
-
-  protected val decider: Decider[ST, H, S, DefaultContext[H]]
-  protected val stateFactory: StateFactory[ST, H, S]
-
-  import decider.{fresh, locally}
-  import stateFactory._
-
-  object methodSupporter extends MethodSupporter[ST, H, S, C] {
-    private var program: ast.Program = null
-
-    def analyze(program: ast.Program): Unit = {
-      this.program = program
-    }
-
-    def units = program.methods
-
-    def sorts: Set[Sort] = Set.empty
-    def declareSorts(): Unit = { /* No sorts need to be declared */ }
-    def declareSymbols(): Unit = { /* No symbols need to be declared */ }
-    def emitAxioms(): Unit = { /* No axioms need to be emitted */ }
-
-    def verify(method: ast.Method, c: C): Seq[VerificationResult] = {
-        log.debug("\n\n" + "-" * 10 + " METHOD " + method.name + "-" * 10 + "\n")
-        decider.prover.logComment("%s %s %s".format("-" * 10, method.name, "-" * 10))
-
-        SymbExLogger.insertMember(method, Σ(Ø, Ø, Ø), decider.π, c.asInstanceOf[DefaultContext[ListBackedHeap]])
-
-        val ins = method.formalArgs.map(_.localVar)
-        val outs = method.formalReturns.map(_.localVar)
-
-        val γ = Γ(   ins.map(v => (v, fresh(v)))
-                  ++ outs.map(v => (v, fresh(v)))
-                  ++ method.locals.map(_.localVar).map(v => (v, fresh(v))))
-
-        val σ = Σ(γ, Ø, Ø)
-
-        val pres = method.pres
-        val posts = method.posts
-        val body = method.body.toCfg
-        val postViolated = (offendingNode: ast.Exp) => PostconditionViolated(offendingNode, method)
-
-        // common.io.toFile(body.toDot, new java.io.File(s"${config.tempDirectory()}/${method.name}.dot"))
-
-        val result =
-          /* Combined the well-formedness check and the execution of the body, which are two separate
-           * rules in Smans' paper.
-           */
-          locally {
-            produces(σ, fresh, pres, ContractNotWellformed, c)((σ1, c2) => {
-              val σ2 = σ1 \ (γ = σ1.γ, h = Ø, g = σ1.h)
-                 (/* Commented due to #201: Self-framingness checks are made too eagerly */
-                  /*locally {
-                    magicWandSupporter.checkWandsAreSelfFraming(σ1.γ, σ1.h, method, c2)}*/
-              /*&&*/ locally {
-<<<<<<< HEAD
-                   val impLog = new WellformednessCheckRecord(posts, σ, decider.π, c.asInstanceOf[DefaultContext[ListBackedHeap]])
-                   val sepIdentifier = SymbExLogger.currentLog().insert(impLog)
-                    produces(σ2, fresh, terms.FullPerm(), posts, ContractNotWellformed, c2)((_, c3) => {
-                      SymbExLogger.currentLog().collapse(null, sepIdentifier)
-                      Success()
-                    })
-                 }
-=======
-                    produces(σ2, fresh, posts, ContractNotWellformed, c2)((_, c3) =>
-                      Success())}
->>>>>>> ad790de3
-              && locally {
-                    exec(σ1 \ (g = σ1.h), body, c2)((σ2, c3) =>
-                      consumes(σ2, posts, postViolated, c3)((σ3, _, c4) =>
-                        Success()))})})}
-
-      Seq(result)
-    }
-
-    /* Lifetime */
-
-    def start() {}
-
-    def reset(): Unit = {
-      program = null
-    }
-
-    def stop() {}
-  }
-}
+/*
+ * This Source Code Form is subject to the terms of the Mozilla Public
+ * License, v. 2.0. If a copy of the MPL was not distributed with this
+ * file, You can obtain one at http://mozilla.org/MPL/2.0/.
+ */
+
+package viper.silicon.supporters
+
+import org.slf4s.Logging
+import viper.silver.ast
+import viper.silver.verifier.errors._
+import viper.silicon._
+import viper.silicon.interfaces.decider.Decider
+import viper.silicon.interfaces.state.factoryUtils.Ø
+import viper.silicon.interfaces._
+import viper.silicon.interfaces.state._
+import viper.silicon.state.terms.Sort
+import viper.silicon.state.{DefaultContext, ListBackedHeap, terms}
+import viper.silicon.SymbExLogger
+
+trait MethodSupporter[ST <: Store[ST],
+                      H <: Heap[H],
+                      S <: State[ST, H, S],
+                      C <: Context[C]]
+    extends VerificationUnit[H, ast.Method] {
+
+}
+
+trait MethodSupporterProvider[ST <: Store[ST],
+                              H <: Heap[H],
+                              S <: State[ST, H, S]]
+    { this:      Logging
+            with Evaluator[ST, H, S, DefaultContext[H]]
+            with Producer[ST, H, S, DefaultContext[H]]
+            with Consumer[ST, H, S, DefaultContext[H]]
+            with Executor[ST, H, S, DefaultContext[H]]
+            with ChunkSupporterProvider[ST, H, S]
+            with MagicWandSupporter[ST, H, S] =>
+
+  private type C = DefaultContext[H]
+
+  protected val decider: Decider[ST, H, S, DefaultContext[H]]
+  protected val stateFactory: StateFactory[ST, H, S]
+
+  import decider.{fresh, locally}
+  import stateFactory._
+
+  object methodSupporter extends MethodSupporter[ST, H, S, C] {
+    private var program: ast.Program = null
+
+    def analyze(program: ast.Program): Unit = {
+      this.program = program
+    }
+
+    def units = program.methods
+
+    def sorts: Set[Sort] = Set.empty
+    def declareSorts(): Unit = { /* No sorts need to be declared */ }
+    def declareSymbols(): Unit = { /* No symbols need to be declared */ }
+    def emitAxioms(): Unit = { /* No axioms need to be emitted */ }
+
+    def verify(method: ast.Method, c: C): Seq[VerificationResult] = {
+        log.debug("\n\n" + "-" * 10 + " METHOD " + method.name + "-" * 10 + "\n")
+        decider.prover.logComment("%s %s %s".format("-" * 10, method.name, "-" * 10))
+
+        SymbExLogger.insertMember(method, Σ(Ø, Ø, Ø), decider.π, c.asInstanceOf[DefaultContext[ListBackedHeap]])
+
+        val ins = method.formalArgs.map(_.localVar)
+        val outs = method.formalReturns.map(_.localVar)
+
+        val γ = Γ(   ins.map(v => (v, fresh(v)))
+                  ++ outs.map(v => (v, fresh(v)))
+                  ++ method.locals.map(_.localVar).map(v => (v, fresh(v))))
+
+        val σ = Σ(γ, Ø, Ø)
+
+        val pres = method.pres
+        val posts = method.posts
+        val body = method.body.toCfg
+        val postViolated = (offendingNode: ast.Exp) => PostconditionViolated(offendingNode, method)
+
+        // common.io.toFile(body.toDot, new java.io.File(s"${config.tempDirectory()}/${method.name}.dot"))
+
+        val result =
+          /* Combined the well-formedness check and the execution of the body, which are two separate
+           * rules in Smans' paper.
+           */
+          locally {
+            produces(σ, fresh, pres, ContractNotWellformed, c)((σ1, c2) => {
+              val σ2 = σ1 \ (γ = σ1.γ, h = Ø, g = σ1.h)
+                 (/* Commented due to #201: Self-framingness checks are made too eagerly */
+                  /*locally {
+                    magicWandSupporter.checkWandsAreSelfFraming(σ1.γ, σ1.h, method, c2)}*/
+              /*&&*/ locally {
+                   val impLog = new WellformednessCheckRecord(posts, σ, decider.π, c.asInstanceOf[DefaultContext[ListBackedHeap]])
+                   val sepIdentifier = SymbExLogger.currentLog().insert(impLog)
+                    produces(σ2, fresh, posts, ContractNotWellformed, c2)((_, c3) => {
+                      SymbExLogger.currentLog().collapse(null, sepIdentifier)
+                      Success()
+                    })
+                 }
+              && locally {
+                    exec(σ1 \ (g = σ1.h), body, c2)((σ2, c3) =>
+                      consumes(σ2, posts, postViolated, c3)((σ3, _, c4) =>
+                        Success()))})})}
+
+      Seq(result)
+    }
+
+    /* Lifetime */
+
+    def start() {}
+
+    def reset(): Unit = {
+      program = null
+    }
+
+    def stop() {}
+  }
+}