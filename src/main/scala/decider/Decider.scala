package semper
package silicon
package decider

import scala.util.Properties.envOrNone
import com.weiglewilczek.slf4s.Logging
import sil.verifier.{PartialVerificationError, DependencyNotFoundError}
import sil.verifier.reasons.InsufficientPermission
import interfaces.decider.{Decider, Prover, Unsat}
import interfaces.{Success, Failure, VerificationResult}
import interfaces.state._
import interfaces.reporting.{TraceView, Context}
import state.{DirectChunk, SymbolConvert}
import state.terms._
import state.terms.utils._
import state.terms.perms.IsAsPermissive
import reporting.Bookkeeper
import silicon.utils.notNothing._

class DefaultDecider[ST <: Store[ST],
                     H <: Heap[H],
                     PC <: PathConditions[PC],
                     S <: State[ST, H, S],
                     C <: Context[C, ST, H, S],
                     TV <: TraceView[TV, ST, H, S]]
		extends Decider[DefaultFractionalPermissions, ST, H, PC, S, C, TV]
		   with Logging {

  protected type P = DefaultFractionalPermissions

	private var z3: Z3ProverStdIO = null

  protected var pathConditionsFactory: PathConditionsFactory[PC] = null
  protected var config: Config = null
  protected var bookkeeper: Bookkeeper = null
  protected var pathConditions: PC = null.asInstanceOf[PC]
  protected var symbolConverter: SymbolConvert = null
  protected var heapCompressor: HeapCompressor[ST, H, S] = null

  private sealed trait State

  private object State {
    case object Created extends State
    case object Initialised extends State
    case object Started extends State
    case object Erroneous extends State
  }

  private var state: State = State.Created

  @inline
  def prover: Prover = z3

  @inline
  def π = pathConditions.values

  def init(pathConditionsFactory: PathConditionsFactory[PC],
           heapCompressor: HeapCompressor[ST, H, S],
           config: Config,
           bookkeeper: Bookkeeper) {

    this.pathConditionsFactory = pathConditionsFactory
    this.heapCompressor = heapCompressor
    this.config = config
    this.bookkeeper = bookkeeper
    this.state = State.Initialised
  }

  def start(): Option[DependencyNotFoundError] = {
    state match {
      case State.Initialised => /* OK */
      case State.Created => sys.error("DefaultDecider hasn't been initialised yet, call init() first.")
      case State.Started => sys.error("DefaultDecider has already been started.")
      case State.Erroneous => sys.error("DefaultDecider is in an erroneous state and cannot be started.")
    }

    state = State.Started

    try {
      z3 = new Z3ProverStdIO(z3Exe, config.effectiveZ3LogFile, bookkeeper)
    } catch {
      case e: java.io.IOException if e.getMessage.startsWith("Cannot run program") =>
        state = State.Erroneous
        val message = (
            s"Could not execute Z3 at $z3Exe. Either place z3 in the path, or set "
          + s"the environment variable ${Silicon.z3ExeEnvironmentVariable}, or run "
          + s"Silicon with option --${config.z3Exe.humanName}")

        return Some(DependencyNotFoundError(message))
    }

    val z3Version = z3.z3Version()
    logger.info(s"Using Z3 $z3Version located at $z3Exe")

    if (z3Version != Silicon.expectedZ3Version)
      logger.warn(s"Expected Z3 version ${Silicon.expectedZ3Version} but found $z3Version")

    pathConditions = pathConditionsFactory.Π()
    symbolConverter = new silicon.state.DefaultSymbolConvert()

    None
  }

  private lazy val z3Exe: String = {
    val isWindows = System.getProperty("os.name").toLowerCase.startsWith("windows")

    config.z3Exe.get.getOrElse(envOrNone(Silicon.z3ExeEnvironmentVariable)
                                        .getOrElse("z3" + (if (isWindows) ".exe" else "")))
  }

	def checkSmoke() = prover.check() == Unsat

//  lazy val paLog =
//    common.io.PrintWriter(new java.io.File(config.tempDirectory(), "perm-asserts.txt"))
//
//  lazy val proverAssertionTimingsLog =
//    common.io.PrintWriter(new java.io.File(config.tempDirectory(), "z3timings.txt"))

  def stop() {
    if (prover != null) prover.stop()
  }

  /* Assumption scope handling */

  def pushScope() {
    pathConditions.pushScope()
    z3.push()
  }

  def popScope() {
    z3.pop()
    pathConditions.popScope()
  }

  def inScope[R](block: => R): R = {
    pushScope()
    val r: R = block
    popScope()

    r
  }

  /* Assuming facts */

  def assume(t: Term) {
    assume(Set(t))
  }

  /* TODO: CRITICAL!
   * pathConditions are used as if they are guaranteed to be mutable, e.g.
   *   pathConditions.pushScope()
   * instead of
   *   pathConditions = pathConditions.pushScope()
   * but the interface does NOT guarantee mutability!
   */

  def assume(_terms: Set[Term]) {
    val terms = _terms filterNot isKnownToBeTrue
    if (!terms.isEmpty) assumeWithoutSmokeChecks(terms)
  }

  private def assumeWithoutSmokeChecks(terms: Set[Term]) = {
    terms foreach pathConditions.push
    /* Add terms to Syxc-managed path conditions */
    terms foreach prover.assume
    /* Add terms to the prover's assumptions */
    None
  }

  /* Asserting facts */

//  var cnt = 0

  def tryOrFail[R](σ: S)
                  (block:    (S, R => VerificationResult, Failure[C, ST, H, S, TV] => VerificationResult)
                          => VerificationResult)
                  (Q: R => VerificationResult)
                  : VerificationResult = {

    val chunks = σ.h.values
    var failure: Option[Failure[C, ST, H, S, TV]] = None
//    cnt += 1
//    val mycnt = cnt
//    prover.logComment(s"[decider/tryOrFail-$mycnt]")

    var r =
      block(
        σ,
        r => {
//          prover.logComment(s"tryOrFail-$mycnt succeeded")
          Q(r)},
        f => {
//          prover.logComment(s"tryOrFail-$mycnt failed with $f")
          Predef.assert(failure.isEmpty, s"Expected $f to be the first failure, but already have $failure")
          failure = Some(f)
          f})

    r =
      if (failure.isEmpty)
        r
      else {
        heapCompressor.compress(σ, σ.h)
//        prover.logComment(s"retrying block of tryOrFail-$mycnt")
        block(σ, r => Q(r), f => f)
      }

    if (failure.nonEmpty) {
      /* TODO: The current way of having HeapCompressor change h is convenient
       *       because it makes the compression transparent to the user, and
       *       also, because a compression that is performed while evaluating
       *       an expression has a lasting effect even after the evaluation,
       *       although eval doesn't return a heap.
       *       HOWEVER, it violates the assumption that the heap is immutable,
       *       which is likely to cause problems, next next paragraph.
       *       It would probably be better to have methods that potentially
       *       compress heaps explicitly pass on a new heap.
       *       If tryOrFail would do that, then every method using it would
       *       have to do so as well, e.g., withChunk.
       *       Moreover, eval might have to return a heap as well.
       */
       /*
       * Restore the chunks as they existed before compressing the heap.
       * The is done to avoid problems with the DefaultBrancher, where
       * the effects of compressing the heap in one branch leak into the
       * other branch.
       * Consider the following method specs:
       *   requires acc(x.f, k) && acc(y.f, k)
       *   ensures x == y ? acc(x.f, 2 * k) : acc(x.f, k) && acc(y.f, k)
       * Compressing the heap inside the if-branch updates the same h
       * that is passed to the else-branch, which then might not verify,
       * because now x != y but the heap only contains acc(x.f, 2 * k)
       * (or acc(y.f, 2 * k)).
       */
      σ.h.replace(chunks)
    }

//    prover.logComment(s"[/tryOrFail-$mycnt] $r")
//    cnt -= 1

    r
  }

  def check(σ: S, t: Term) = assert(σ, t, null)

	def assert(σ: S, t: Term)(Q: Boolean => VerificationResult) = {
    val success = assert(σ, t, null)

    /* Heuristics could also be invoked whenever an assertion fails. */
//    if (!success) {
//      heapCompressor.compress(σ, σ.h)
//      success = assert(σ, t, null)
//    }

    Q(success)
  }

	protected def assert(σ: S, t: Term, logSink: java.io.PrintWriter) = {
		val asserted = isKnownToBeTrue(t)

<<<<<<< HEAD
		asserted /*|| π.exists(_ == t)*/ || proverAssert(t, logSink)
=======
		asserted || proverAssert(t, logSink)
>>>>>>> 5ce2fce9
	}

  private def isKnownToBeTrue(t: Term) = t match {
    case True() => true
    case eq: Eq => eq.p0 == eq.p1 /* WARNING: Blocking trivial equalities might hinder axiom triggering. */
    case _ if π contains t => true
    case _ => false
  }

  private def proverAssert(t: Term, logSink: java.io.PrintWriter) = {
    if (logSink != null)
      logSink.println(t)

//    val startTime = System.currentTimeMillis()
    val result = prover.assert(t)
//    val endTime = System.currentTimeMillis()
//    proverAssertionTimingsLog.println("%08d\t%s".format(endTime - startTime, t))

    result
  }

<<<<<<< HEAD
  /* ATTENTION: Caching the values of permission expression assertions is only
   * sound as long as the value does not change over time, i.e., by adding new
   * assumptions. This is not at all guaranteed for arbitrary assertions, but
   * for permission expressions it should be fine since - I think - they are fully
   * determined up front, that is, we never learn anything new about permission
   * variables such as methodRd etc, or permissions expressions in general.
   *
   * HOWEVER: We must make sure that the cache is reset after each branch
   * or method! I'll deactivate the cache for now, it has not been benchmarked
   * anyway.
   */
//  private val permAssertCache = scala.collection.mutable.Map[Term, Boolean]()

  def permAssert(t: Term) = {
//    if (permAssertCache.contains(t)) {
//      permAssertCache(t)
//    } else {
      val r = assert(t, /*paLog*/null)
      // permAssertCache.update(t, r)
      r
//    }
=======
  /* Chunk handling */

  def withChunk[CH <: Chunk : NotNothing : Manifest]
               (σ: S,
                h: H,
                id: ChunkIdentifier,
                locacc: ast.LocationAccess,
                pve: PartialVerificationError,
                c: C,
                tv: TV)
               (Q: CH => VerificationResult)
               : VerificationResult = {

    tryOrFail[CH](σ \ h)((σ1, QS, QF) =>
      getChunk[CH](σ1, σ1.h, id) match {
      case Some(chunk) =>
        QS(chunk)

      case None =>
        if (checkSmoke())
          Success[C, ST, H, S](c) /* TODO: Mark branch as dead? */
        else
          QF(Failure[C, ST, H, S, TV](pve dueTo InsufficientPermission(locacc), c, tv))}
    )(Q)
>>>>>>> 5ce2fce9
  }

  def withChunk[CH <: DirectChunk : NotNothing : Manifest]
               (σ: S,
                h: H,
                id: ChunkIdentifier,
                p: P,
                locacc: ast.LocationAccess,
                pve: PartialVerificationError,
                c: C,
                tv: TV)
               (Q: CH => VerificationResult)
               : VerificationResult =

    tryOrFail[CH](σ \ h)((σ1, QS, QF) =>
      withChunk[CH](σ1, σ1.h, id, locacc, pve, c, tv)(ch => {
        assert(σ1, IsAsPermissive(ch.perm, p)){
          case true =>
            QS(ch)
          case false =>
            QF(Failure[C, ST, H, S, TV](pve dueTo InsufficientPermission(locacc), c, tv))}})
    )(Q)

	def getChunk[CH <: Chunk: NotNothing: Manifest](σ: S, h: H, id: ChunkIdentifier): Option[CH] = {
    val chunks = h.values collect {
      case ch if manifest[CH].runtimeClass.isInstance(ch) && ch.name == id.name => ch.asInstanceOf[CH]}

    getChunk(σ, chunks, id)
  }

	private def getChunk[CH <: Chunk: NotNothing](σ: S, chunks: Iterable[CH], id: ChunkIdentifier): Option[CH] =
		findChunk(σ, chunks, id)

	private def findChunk[CH <: Chunk: NotNothing](σ: S, chunks: Iterable[CH], id: ChunkIdentifier) = (
					 findChunkLiterally(chunks, id)
		orElse findChunkWithProver(σ, chunks, id))

	private def findChunkLiterally[CH <: Chunk: NotNothing](chunks: Iterable[CH], id: ChunkIdentifier) =
		chunks find (ch => ch.args == id.args)

  lazy val fcwpLog =
    common.io.PrintWriter(new java.io.File(config.tempDirectory(), "findChunkWithProver.txt"))

  /**
    * Tries to find out if we know that for some chunk the receiver is the receiver we are looking for
    */
	private def findChunkWithProver[CH <: Chunk: NotNothing]
                                 (σ: S, chunks: Iterable[CH], id: ChunkIdentifier)
                                 : Option[CH] = {

    fcwpLog.println(id)
		val chunk = chunks find (ch => check(σ, BigAnd(ch.args zip id.args map (x => x._1 === x._2))))

		chunk
	}

  /* Fresh symbols */

  def fresh(s: Sort) = prover_fresh("$t", s)
  def fresh(id: String, s: Sort) = prover_fresh(id, s)
  def fresh(v: ast.Variable) = prover_fresh(v.name, symbolConverter.toSort(v.typ))

  private def prover_fresh(id: String, s: Sort) = {
    bookkeeper.freshSymbols += 1

    val v = prover.fresh(id, s)

    if (s == sorts.Perm) assume(IsValidPermVar(v))

    v
  }

<<<<<<< HEAD
//  class WithIsA[A](o: A) {
//    def isA[B: Manifest] = manifest[B].erasure.isInstance(o)
//  }
//
//  implicit def any2WithIsA(o: Any): WithIsA[Any] = new WithIsA(o)

	def getChunk[CH <: Chunk: NotNothing: Manifest](h: H, id: ChunkIdentifier): Option[CH] =
//    getChunk(h.values collect {case c if c.isA[CH] && c.id == id => c.asInstanceOf[CH]}, rcvr)
  		getChunk(
        h.values collect {case ch if manifest[CH].runtimeClass.isInstance(ch) && ch.name == id.name =>
                            ch.asInstanceOf[CH]},
        id)


	/* The difference between caching and not caching runs in terms of the number
	 * of prover assertions seems to be marginal and probably is not worth
	 * the overhead.
	 *  - chalice/iterator 1144 vs 1147
	 *  - chalice/iterator2 88 vs 75
	 *  - syxc/linked_list 314 vs 314
	 *  - chalice/producer-consumer 116 vs 114
	 *  - chalice/dining-philosophers 151 vs 151
	 */

	/* ATTENTION:
	 *
	 * Caching does currently not work in all cases!
	 * Problems occur when executing if-statements, specifically when
	 * executing the else-branch after backtracking from the if-branch.
	 *
	 * The problem is as follows:
	 *  - let cache c after if-branch be such that c(t') == t, because
	 *    while executing the if-branch t == t' in π and t.x -> tx in h
	 *  - while executing the else-branch t == t' is NOT in π and t'.x -> tx is in h
	 *    if c has not been reset, finding t'.x in h will fail since c(t') == t
	 *    but t.x is not in h
	 *
	 * Solution: Cache entries must also be pushed/popped
	 */

	// private var cache: Map[Term, Term] = Map()

	/* Caching version */
	// private def getChunk[C <: Chunk](h: H, chunks: Iterable[C], rcvr: Term) = {
		// val result = findChunk(h, chunks, cache.getOrElse(rcvr, rcvr))
		// if (result.isDefined) cache = cache.updated(rcvr, result.get.rcvr)
		// result
	// }

	/* Non-caching version */
	private def getChunk[CH <: Chunk: NotNothing](chunks: Iterable[CH], id: ChunkIdentifier): Option[CH] =
		findChunk(chunks, id)

	private def findChunk[CH <: Chunk: NotNothing](chunks: Iterable[CH], id: ChunkIdentifier) = (
					 findChunkLiterally(chunks, id)
		orElse findChunkWithProver(chunks, id))

	private def findChunkLiterally[CH <: Chunk: NotNothing](chunks: Iterable[CH], id: ChunkIdentifier) =
		chunks find (ch => ch.args == id.args)

//  lazy val fcwpLog =
//    common.io.PrintWriter(new java.io.File(config.tempDirectory(), "findChunkWithProver.txt"))

    /**
     * Tries to find out if we know that for some chunk the receiver is the receiver we are looking for
     */
	private def findChunkWithProver[CH <: Chunk: NotNothing](chunks: Iterable[CH], id: ChunkIdentifier): Option[CH] = {
//    fcwpLog.println(id)

    var chunk: Option[CH] = None

    id match {
      case mwchid: silicon.state.MagicWandChunk[H] =>
        chunk = chunks find {ch =>
          val t = BigAnd(ch.args zip id.args map (x => x._1 === x._2))
          assert(t)
        }
      case _ =>
        chunk = chunks find (ch => assert(BigAnd(ch.args zip id.args map (x => x._1 === x._2))))
    }

		chunk
	}
=======
  /* Misc */
>>>>>>> 5ce2fce9

  def getStatistics = prover.getStatistics
}<|MERGE_RESOLUTION|>--- conflicted
+++ resolved
@@ -257,11 +257,7 @@
 	protected def assert(σ: S, t: Term, logSink: java.io.PrintWriter) = {
 		val asserted = isKnownToBeTrue(t)
 
-<<<<<<< HEAD
-		asserted /*|| π.exists(_ == t)*/ || proverAssert(t, logSink)
-=======
 		asserted || proverAssert(t, logSink)
->>>>>>> 5ce2fce9
 	}
 
   private def isKnownToBeTrue(t: Term) = t match {
@@ -275,37 +271,14 @@
     if (logSink != null)
       logSink.println(t)
 
-//    val startTime = System.currentTimeMillis()
+    val startTime = System.currentTimeMillis()
     val result = prover.assert(t)
-//    val endTime = System.currentTimeMillis()
-//    proverAssertionTimingsLog.println("%08d\t%s".format(endTime - startTime, t))
+    val endTime = System.currentTimeMillis()
+    proverAssertionTimingsLog.println("%08d\t%s".format(endTime - startTime, t))
 
     result
   }
 
-<<<<<<< HEAD
-  /* ATTENTION: Caching the values of permission expression assertions is only
-   * sound as long as the value does not change over time, i.e., by adding new
-   * assumptions. This is not at all guaranteed for arbitrary assertions, but
-   * for permission expressions it should be fine since - I think - they are fully
-   * determined up front, that is, we never learn anything new about permission
-   * variables such as methodRd etc, or permissions expressions in general.
-   *
-   * HOWEVER: We must make sure that the cache is reset after each branch
-   * or method! I'll deactivate the cache for now, it has not been benchmarked
-   * anyway.
-   */
-//  private val permAssertCache = scala.collection.mutable.Map[Term, Boolean]()
-
-  def permAssert(t: Term) = {
-//    if (permAssertCache.contains(t)) {
-//      permAssertCache(t)
-//    } else {
-      val r = assert(t, /*paLog*/null)
-      // permAssertCache.update(t, r)
-      r
-//    }
-=======
   /* Chunk handling */
 
   def withChunk[CH <: Chunk : NotNothing : Manifest]
@@ -330,7 +303,6 @@
         else
           QF(Failure[C, ST, H, S, TV](pve dueTo InsufficientPermission(locacc), c, tv))}
     )(Q)
->>>>>>> 5ce2fce9
   }
 
   def withChunk[CH <: DirectChunk : NotNothing : Manifest]
@@ -371,8 +343,8 @@
 	private def findChunkLiterally[CH <: Chunk: NotNothing](chunks: Iterable[CH], id: ChunkIdentifier) =
 		chunks find (ch => ch.args == id.args)
 
-  lazy val fcwpLog =
-    common.io.PrintWriter(new java.io.File(config.tempDirectory(), "findChunkWithProver.txt"))
+//  lazy val fcwpLog =
+//    common.io.PrintWriter(new java.io.File(config.tempDirectory(), "findChunkWithProver.txt"))
 
   /**
     * Tries to find out if we know that for some chunk the receiver is the receiver we are looking for
@@ -381,6 +353,7 @@
                                  (σ: S, chunks: Iterable[CH], id: ChunkIdentifier)
                                  : Option[CH] = {
 
+
     fcwpLog.println(id)
 		val chunk = chunks find (ch => check(σ, BigAnd(ch.args zip id.args map (x => x._1 === x._2))))
 
@@ -403,93 +376,7 @@
     v
   }
 
-<<<<<<< HEAD
-//  class WithIsA[A](o: A) {
-//    def isA[B: Manifest] = manifest[B].erasure.isInstance(o)
-//  }
-//
-//  implicit def any2WithIsA(o: Any): WithIsA[Any] = new WithIsA(o)
-
-	def getChunk[CH <: Chunk: NotNothing: Manifest](h: H, id: ChunkIdentifier): Option[CH] =
-//    getChunk(h.values collect {case c if c.isA[CH] && c.id == id => c.asInstanceOf[CH]}, rcvr)
-  		getChunk(
-        h.values collect {case ch if manifest[CH].runtimeClass.isInstance(ch) && ch.name == id.name =>
-                            ch.asInstanceOf[CH]},
-        id)
-
-
-	/* The difference between caching and not caching runs in terms of the number
-	 * of prover assertions seems to be marginal and probably is not worth
-	 * the overhead.
-	 *  - chalice/iterator 1144 vs 1147
-	 *  - chalice/iterator2 88 vs 75
-	 *  - syxc/linked_list 314 vs 314
-	 *  - chalice/producer-consumer 116 vs 114
-	 *  - chalice/dining-philosophers 151 vs 151
-	 */
-
-	/* ATTENTION:
-	 *
-	 * Caching does currently not work in all cases!
-	 * Problems occur when executing if-statements, specifically when
-	 * executing the else-branch after backtracking from the if-branch.
-	 *
-	 * The problem is as follows:
-	 *  - let cache c after if-branch be such that c(t') == t, because
-	 *    while executing the if-branch t == t' in π and t.x -> tx in h
-	 *  - while executing the else-branch t == t' is NOT in π and t'.x -> tx is in h
-	 *    if c has not been reset, finding t'.x in h will fail since c(t') == t
-	 *    but t.x is not in h
-	 *
-	 * Solution: Cache entries must also be pushed/popped
-	 */
-
-	// private var cache: Map[Term, Term] = Map()
-
-	/* Caching version */
-	// private def getChunk[C <: Chunk](h: H, chunks: Iterable[C], rcvr: Term) = {
-		// val result = findChunk(h, chunks, cache.getOrElse(rcvr, rcvr))
-		// if (result.isDefined) cache = cache.updated(rcvr, result.get.rcvr)
-		// result
-	// }
-
-	/* Non-caching version */
-	private def getChunk[CH <: Chunk: NotNothing](chunks: Iterable[CH], id: ChunkIdentifier): Option[CH] =
-		findChunk(chunks, id)
-
-	private def findChunk[CH <: Chunk: NotNothing](chunks: Iterable[CH], id: ChunkIdentifier) = (
-					 findChunkLiterally(chunks, id)
-		orElse findChunkWithProver(chunks, id))
-
-	private def findChunkLiterally[CH <: Chunk: NotNothing](chunks: Iterable[CH], id: ChunkIdentifier) =
-		chunks find (ch => ch.args == id.args)
-
-//  lazy val fcwpLog =
-//    common.io.PrintWriter(new java.io.File(config.tempDirectory(), "findChunkWithProver.txt"))
-
-    /**
-     * Tries to find out if we know that for some chunk the receiver is the receiver we are looking for
-     */
-	private def findChunkWithProver[CH <: Chunk: NotNothing](chunks: Iterable[CH], id: ChunkIdentifier): Option[CH] = {
-//    fcwpLog.println(id)
-
-    var chunk: Option[CH] = None
-
-    id match {
-      case mwchid: silicon.state.MagicWandChunk[H] =>
-        chunk = chunks find {ch =>
-          val t = BigAnd(ch.args zip id.args map (x => x._1 === x._2))
-          assert(t)
-        }
-      case _ =>
-        chunk = chunks find (ch => assert(BigAnd(ch.args zip id.args map (x => x._1 === x._2))))
-    }
-
-		chunk
-	}
-=======
   /* Misc */
->>>>>>> 5ce2fce9
 
   def getStatistics = prover.getStatistics
 }