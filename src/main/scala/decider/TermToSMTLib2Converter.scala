--- conflicted
+++ resolved
@@ -108,14 +108,7 @@
         case _ => parens(docF <+> ssep(app.args map render, space))
       }
 
-<<<<<<< HEAD
-    case Quantification(quant, vars, body, triggers) =>
-=======
-    case FApp(f, s, tArgs) =>
-      parens(sanitizeSymbol(f.id) <+> render(s) <+> ssep(tArgs map render, space))
-
     case Quantification(quant, vars, body, triggers, name) =>
->>>>>>> 8013eb43
       val docVars = ssep(vars map (v => parens(sanitizeSymbol(v.id) <+> render(v.sort))), space)
       val docBody = render(body)
       val docQuant = render(quant)
