--- conflicted
+++ resolved
@@ -228,13 +228,11 @@
     case Distinct(symbols) =>
       parens("distinct" <+> ssep(symbols.toSeq map render, space))
 
-<<<<<<< HEAD
+    case Let(x, t, body) =>
+      parens("let" <+> parens(parens(render(x) <+> render(t))) <+> render(body))
+      
     case Domain(id, fvf) => parens("$FVF.domain_" <> id <+> render(fvf))
     case Lookup(field, fvf, at) => parens("$FVF.lookup_" <> field <+> render(fvf) <+> render(at))
-=======
-    case Let(x, t, body) =>
-      parens("let" <+> parens(parens(render(x) <+> render(t))) <+> render(body))
->>>>>>> 5e5080ce
   }
 
   @inline
