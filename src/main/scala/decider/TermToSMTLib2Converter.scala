--- conflicted
+++ resolved
@@ -218,14 +218,10 @@
       parens(sortWrapperSymbol(t.sort, to) <+> render(t))
 
     case Distinct(symbols) =>
-<<<<<<< HEAD
-      "(distinct %s)".format(symbols map(convert) mkString(" "))
+      parens("distinct" <+> ssep(symbols.toSeq map render, space))
 
     case _: MagicWandChunkTerm | _: Shape =>
       sys.error(s"Unexpected term $term cannot be translated to SMTLib code")
-=======
-      parens("distinct" <+> ssep(symbols.toSeq map render, space))
->>>>>>> 3dfcf68a
   }
 
   @inline
