/*
 * This Source Code Form is subject to the terms of the Mozilla Public
 * License, v. 2.0. If a copy of the MPL was not distributed with this
 * file, You can obtain one at http://mozilla.org/MPL/2.0/.
 */

package viper
package silicon
package state

import com.weiglewilczek.slf4s.Logging
import interfaces.state.{Context, Store, Heap, PathConditions, State, Chunk, StateFormatter, HeapCompressor,
    StateFactory}
import interfaces.decider.Decider
import ast.Variable
import terms.{Term, True, Implies, And, PermPlus}
import terms.perms.{IsAsPermissive, IsPositive}
import reporting.Bookkeeper
import collection.mutable

/*
 * Immutable implementation of the necessary state interfaces
 */

/*
 * State components
 */

case class MapBackedStore(private val map: Map[Variable, Term])
		extends Store[MapBackedStore] {

	def this() = this(Map[Variable, Term]())
	def this(pair: (Variable, Term)) = this(Map(pair))

	val values = map
	def empty = new MapBackedStore()
	def apply(key: Variable) = map(key)
	def get(key: Variable) = map.get(key)
	def +(entry: (Variable, Term)) = MapBackedStore(map + entry)
	def +(other: MapBackedStore) = MapBackedStore(map ++ other.map)
}

case class ListBackedHeap(private var chunks: List[Chunk]) extends Heap[ListBackedHeap] {
  def this() = this(Nil)
  def this(h: ListBackedHeap) = this(h.chunks)
  def this(chunks: Iterable[Chunk]) = this(chunks.toList)

  @inline
  def values = chunks

  /** Attention: This is a destructive operation that replaces the chunks in
    * this heap by `chunks`. Only use this operation if you think that you know
    * what you are doing! Consider creating a new heap via `this(chunks)`
    * instead.
    */
  def replace(chunks: Iterable[Chunk]) {
    this.chunks = chunks.toList
  }

  def empty = new ListBackedHeap()

  def +(ch: Chunk) = ListBackedHeap(chunks :+ ch)
  def +(h: ListBackedHeap) = new ListBackedHeap(h.chunks ::: chunks)

  def -(ch: Chunk) = new ListBackedHeap(chunks.filterNot(_ == ch))
}

class MutableSetBackedPathConditions() extends PathConditions[MutableSetBackedPathConditions] {
	private val stack = mutable.Stack[Term]()
	private val set  = MSet[Term]()
	private val scopeMarker: Term = null

	def empty = new MutableSetBackedPathConditions()

	def values = toSet(set.collect{case t: Term if t != null => t})
	def contains(t: Term) = if (t == null) false else set.contains(t)

	def push(t: Term) = {
		assert(t != null, "Term must not be null.")
		stack.push(t)
		set.add(t)
		this
	}

	def pop() = {
		set.remove(stack.pop())
		this
	}

	def pushScope() = {
		stack.push(scopeMarker)
		this
	}

	def popScope() = {
		var t: Term = null

		while ({t = stack.pop(); t != null}) {
			set.remove(t)
		}

		this
	}
}

/*
 * State
 */

case class DefaultState[ST <: Store[ST], H <: Heap[H]]
                       (γ: ST,
                        h: H,
                        g: H,
                        getPathConditions: () => Set[Term])
		extends State[ST, H, DefaultState[ST, H]] {

	def \(γ: ST) = this.copy(γ = γ)
	def \+(γ: ST) = this.copy(γ = this.γ + γ)
	def \+(v: Variable, t: Term) = this.copy(γ = this.γ + (v, t))

	def \(h: H) = this.copy(h = h)
	def \(h: H, g: H) = this.copy(h = h, g = g)
	def \+(c: Chunk) = this.copy(h = this.h + c)
	def \+(h: H) = this.copy(h = this.h + h)
	def \-(c: Chunk) = this.copy(h = this.h - c)

	def \(γ: ST = γ, h: H = h, g: H = g) = this.copy(γ, h, g)

	lazy val π = getPathConditions()
}

/*
 * Utils
 */

class DefaultHeapCompressor[ST <: Store[ST],
                            H <: Heap[H],
											     	PC <: PathConditions[PC],
                            S <: State[ST, H, S],
											     	C <: Context[C]]
                           (val decider: Decider[ST, H, PC, S, C],
                            val distinctnessLowerBound: Term,
                            val bookkeeper: Bookkeeper,
                            val stateFormatter: StateFormatter[ST, H, S, String],
                            val stateFactory: StateFactory[ST, H, S])
		extends HeapCompressor[ST, H, S, C] with Logging {

  import stateFactory.H

  /** Attention: Compressing the heap modifies `h`, that is, its internal
    * representation! After compressing the heap, `h` is updated via
    * calling `h.replace(...)`.
    */
	def compress(σ: S, h: H, ctx: C) {
		var fcs: List[DirectFieldChunk] = Nil
		var rfcs: List[DirectFieldChunk] = Nil

		var tSnaps = Set[Term]()
		var rts = Set[Term]()

    val (permissionChunks, otherChunk) = h.values.partition(_.isInstanceOf[DirectChunk])

		var rh: H = null.asInstanceOf[H]
		var h1 = H()
		var h2 = H(permissionChunks)

		/* TODO: Possible improvements
		 *  - Pushing path conditions directly via prover.assume means that they are not
		 *    reflected in the State, which could cause confusion while debugging.
		 *  - Path conditions are prover.push'ed, then prover.pop'ped again, and then
		 *    later on decider.assume'ed again.
		 *  - It might be sufficient to consider the changeset rfcs and to merge
		 *    that with the other chunks, or even iteratively into an empty chunk.
		 *    The result would finally be merged with the complete heap.
		 *    Not sure if that turns out to be sufficient, though.
		 */

    /* TODO: Don't use heaps during compression, just work on Iterable[Chunk] or Set[Chunk] */

		decider.pushScope()
		do {
			val result = singleMerge(σ, h1, h2, ctx)
			rh = result._1
			rfcs = result._2
			rts = result._4

			rts foreach decider.prover.assume

			fcs = fcs ::: rfcs
			tSnaps = tSnaps ++ rts
			h1 = H()
			h2 = rh
		} while(rts.nonEmpty)
		decider.popScope()

    assumeValidPermissionAmounts(rh)
    val tDists = deriveObjectDistinctness(σ, rh, fcs)

    decider.assume(tSnaps ++ tDists)

    h.replace(rh.values ++ otherChunk)
	}

  def merge(σ: S, h: H, ch: Chunk, ctx: C): (H, Option[DirectChunk]) = {
    val (h1, _, matches, ts) = singleMerge(σ, h, H(ch :: Nil), ctx)
    
    decider.assume(ts)
    
    val optMatch = ch match {
      case dc: DirectChunk => matches.get(dc)
      case _ => None
    } 
    
    (h1, optMatch)
  }

  /** Merges `h2` into `h1`, yielding a quadruple `(h, dfcs, matches, ts)`,
    * where `h` is the heap resulting from the merge.
    * `dfcs` are all those `DirectFieldChunk`s that have been affected by the
    * merge, i.e., that are either completely new (from `h2`) or that are the
    * result of merging a chunk from `h2` with an already existing chunk from `h1`.
    * Entries `(c1 -> c2)` in `matches` are such, that `c2` is a chunk from `h2`
    * that was merged which `c1`, where `c1` is either from `h1`, or is the
    * result of an earlier merge between a chunk from `h1` and `h2`.
    * `ts` are path conditions resulting from the merge, i.e., (conditional)
    * equalities between snapshots of merged chunks.
    *
    * @param σ Current state.
    * @param h1 Heap to merge into `h2`.
    * @param h2 Heap into which `h1` will be merged in.
    * @return Result quadruple.
    */
	private def singleMerge(σ: S, h1: H, h2: H, ctx: C)
                         : (H, List[DirectFieldChunk], Map[DirectChunk, DirectChunk], Set[Term]) = {

		bookkeeper.heapMergeIterations += 1

		val (rh, fcs, matches, tSnaps) = {
			/* rh: resulting heap, each t.f occurs only once
			 * fcs: changeset of field chunks (completely new or merged chunks)
			 * pi: additional path conditions
			 */
			val initial = (h1, List[DirectFieldChunk](), Map[DirectChunk, DirectChunk](), Set[Term]())

			h2.values.foldLeft(initial) { case ((ah, afcs, amatches, ats), c2) =>
				/* ah: accumulating heap
				 * afcs: accumulating new/modified field chunks
				 * ats: accumulating path conditions
				 * c2: current chunk of the new heap h2
				 */
<<<<<<< HEAD
				(decider.getChunk[DirectChunk](σ, ah, c2.id), c2) match {
=======
				(decider.getChunk[Chunk](σ, ah, c2.id, ctx), c2) match {
>>>>>>> 0e551a4f
					case (Some(c1: DirectFieldChunk), c2: DirectFieldChunk) =>
            val (tSnap, tSnapDef) = combineSnapshots(c1.value, c2.value, c1.perm, c2.perm)
            val c3 = c1.copy(perm = PermPlus(c1.perm, c2.perm), value = tSnap)
						(ah - c1 + c3, c3 :: afcs, amatches + (c1 -> c2), ats + tSnapDef)

					case (Some(c1: DirectPredicateChunk), c2: DirectPredicateChunk) =>
            val (tSnap, tSnapDef) = combineSnapshots(c1.snap, c2.snap, c1.perm, c2.perm)
            val c3 = c1.copy(perm = PermPlus(c1.perm, c2.perm), snap = tSnap)
            (ah - c1 + c3, afcs, amatches + (c1 -> c2), ats + tSnapDef)

					case (Some(other), _) =>
            sys.error("[DefaultHeapUtils.merge] Chunks with id = %s and types c1 = %s, c2 = %s were not expected to appear in heaps h1 = %s, h2 = %s.".format(c2.id, other.getClass.getName, c2.getClass.getName, stateFormatter.format(h1), stateFormatter.format(h2)))

					case (None, c2: DirectFieldChunk) => (ah + c2, c2 :: afcs, amatches, ats)
					case (None, _) => (ah + c2, afcs, amatches, ats)
				}}
		}

		(rh, fcs, matches, tSnaps)
	}

  private def combineSnapshots(t1: Term, t2: Term, p1: Term, p2: Term): (Term, Term) = {
//    var createdFreshSnap = false

    val (tSnap, tSnapDef) =
      (IsPositive(p1), IsPositive(p2)) match {
        case (True(), b2) => (t1, Implies(b2, t1 === t2))
        case (b1, True()) => (t2, Implies(b1, t2 === t1))
        case (b1, b2) =>
          val t3 = decider.fresh(t1.sort)
//          createdFreshSnap = true
          (t3,  And(Implies(b1, t3 === t1), Implies(b2, t3 === t2)))
      }

//    val logfile = bookkeeper.logfiles("conditionallyEquate")
//    logfile.println(s"$p1, $p2,   --> ($createdFreshSnap), $tSnap, $tSnapDef")

    (tSnap, tSnapDef)
  }

	private def deriveObjectDistinctness(σ: S, h: H, fcs: List[DirectFieldChunk]): List[Term] = {
		bookkeeper.objectDistinctnessComputations += 1

		/* Compute which objects must be distinct by considering field chunks and
		 * access permissions.
		 * Rule: if t1.f |-> _ # p1 and t2.f |-> _ # p2 in h and p1 + p2 > 100
		 *       then t1 != t2
		 * We only consider the changeset fcs and compare each chunk in it to
		 * all chunks in h having the same field id.
		 */
		val fieldChunks = h.values collect {case c: DirectFieldChunk => c}
		val gs = fieldChunks groupBy(_.name)

		val tDists = fcs flatMap(c1 => gs(c1.name) map (c2 =>
			if (   c1.rcvr != c2.rcvr /* Necessary since fcs is a subset of h */
          && !decider.check(σ, IsAsPermissive(distinctnessLowerBound, PermPlus(c1.perm, c2.perm))))

				c1.rcvr !== c2.rcvr
			else
				terms.True()))

		tDists
	}

  private def assumeValidPermissionAmounts(h: H) {
    h.values foreach {
      case fc: DirectFieldChunk => decider.assume(IsAsPermissive(distinctnessLowerBound, fc.perm))
      case _=>
    }
  }
}<|MERGE_RESOLUTION|>--- conflicted
+++ resolved
@@ -248,11 +248,7 @@
 				 * ats: accumulating path conditions
 				 * c2: current chunk of the new heap h2
 				 */
-<<<<<<< HEAD
-				(decider.getChunk[DirectChunk](σ, ah, c2.id), c2) match {
-=======
-				(decider.getChunk[Chunk](σ, ah, c2.id, ctx), c2) match {
->>>>>>> 0e551a4f
+				(decider.getChunk[DirectChunk](σ, ah, c2.id, ctx), c2) match {
 					case (Some(c1: DirectFieldChunk), c2: DirectFieldChunk) =>
             val (tSnap, tSnapDef) = combineSnapshots(c1.value, c2.value, c1.perm, c2.perm)
             val c3 = c1.copy(perm = PermPlus(c1.perm, c2.perm), value = tSnap)
