/*
 * This Source Code Form is subject to the terms of the Mozilla Public
 * License, v. 2.0. If a copy of the MPL was not distributed with this
 * file, You can obtain one at http://mozilla.org/MPL/2.0/.
 */

package viper
package silicon
package state.terms

import scala.reflect._
import silver.ast.utility.{GenericTriggerGenerator, Visitor}

/* Why not have a Term[S <: Sort]?
 * Then we cannot have optimising extractor objects anymore, because these
 * don't take type parameters. However, defining a DSL seems to only be
 * possible when Term can be parameterised ...
 * Hm, reusing e.g. Times for Ints and Perm seems to be problematic w.r.t.
 * to optimising extractor objects because the optimisations depend on the
 * sort, e.g. IntLiteral(a) * IntLiteral(b) ~~> IntLiteral(a * b),
 *            Perm(t) * FullPerm() ~~> Perm(t)
 * It would be better if we could specify dsl.Operand for different
 * Term[Sorts], along with the optimisations. Maybe some type level
 * programming can be used to have an implicit that applies the
 * optimisations, as done in the work on the type safe builder pattern.
 */

/*
 * Sorts
 */

sealed trait Sort extends Symbol

object sorts {
  import scala.collection.{Seq => SISeq}

  object Snap extends Sort { val id = "Snap"; override val toString = id }
  object Int extends Sort { val id = "Int"; override val toString = id }
  object Bool extends Sort { val id = "Bool"; override val toString = id }
  object Ref extends Sort { val id = "Ref"; override val toString = id }
  object Perm extends Sort { val id = "Perm"; override val toString = id }
  object Unit extends Sort { val id = "()"; override val toString = id }

  case class Seq(elementsSort: Sort) extends Sort {
    val id = "Seq[%s]".format(elementsSort)
    override val toString = id
  }

  case class Set(elementsSort: Sort) extends Sort {
    val id = "Set[%s]".format(elementsSort)
    override val toString = id
  }

  case class Multiset(elementsSort: Sort) extends Sort {
    val id = "Multiset[%s]".format(elementsSort)
    override val toString = id
  }

  class Arrow private (val from: SISeq[Sort], val to: Sort) extends Sort
      with StructuralEquality {

    val equalityDefiningMembers = from :: to :: Nil
    val id = s"${from mkString " x "} -> $to"
    override val toString = id
  }

  object Arrow extends ((SISeq[Sort], Sort) => Sort) {
    def apply(from: SISeq[Sort], to: Sort) = {
      val actualFrom = from match {
        case SISeq() => SISeq(sorts.Unit)
        case SISeq(sorts.Unit) => from
        case other =>
          Predef.assert(!other.contains(sorts.Unit), "")
          other
      }

      new Arrow(actualFrom, to)
    }

    def apply(from: Sort, to: Sort) = new Arrow(List(from), to)

    def unapply(arrow: Arrow) = Some((arrow.from, arrow.to))
  }

  case class UserSort(id: String) extends Sort {
    override val toString = id
  }

  case class FieldValueFunction(codomainSort: Sort) extends Sort {
    val id = "FVF[%s]".format(codomainSort)
    override val toString = id
  }
}

/*
 * Declarations
 */

sealed trait Decl

case class VarDecl(v: Var) extends Decl
case class SortDecl(sort: Sort) extends Decl
case class FunctionDecl(func: Function) extends Decl
case class SortWrapperDecl(from: Sort, to: Sort) extends Decl
case class MacroDecl(id: String, args: Seq[Var], body: Term) extends Decl

/*
 * Basic terms
 */

/* TODO: Should extend viper.silver.ast.Node in order to share all the
 *       visitor-related methods.
 *       To do this, Node has to be made parametric in the type of concrete
 *       Nodes that the visitors operate on. Also, the 'subnodes/subterms'
 *       function must be customizable.
 */
sealed trait Term /*extends Traversable[Term]*/ {
  def sort: Sort

  def ===(t: Term): Term = Equals(this, t)
  def !==(t: Term): Term = Not(Equals(this, t))

  def convert(to: Sort): Term = SortWrapper(this, to)

  lazy val subterms = state.utils.subterms(this)

  /** @see [[Visitor.visit()]] */
  def visit(f: PartialFunction[Term, Any]) =
    Visitor.visit(this, state.utils.subterms)(f)

  /** @see [[Visitor.reduceTree()]] */
  def reduceTree[R](f: (Term, Seq[R]) => R) = Visitor.reduceTree(this, state.utils.subterms)(f)

  /** @see [[Visitor.existsDefined()]] */
  def existsDefined(f: PartialFunction[Term, Any]): Boolean =
    Visitor.existsDefined(this, state.utils.subterms)(f)

  /** @see [[Visitor.hasSubnode()]] */
  def hasSubterm(subterm: Term): Boolean = Visitor.hasSubnode(this, subterm, state.utils.subterms)

  /** @see [[Visitor.deepCollect()]] */
  def deepCollect[R](f: PartialFunction[Term, R]) : Seq[R] =
    Visitor.deepCollect(Seq(this), state.utils.subterms)(f)

  /** @see [[Visitor.shallowCollect()]] */
  def shallowCollect[R](f: PartialFunction[Term, R]): Seq[R] =
    Visitor.shallowCollect(Seq(this), state.utils.subterms)(f)

  /** @see [[Visitor.find()]] */
  def find[R](f: PartialFunction[Term, R]): Option[R] =
    Visitor.find(this, state.utils.subterms)(f)

  /** @see [[state.utils.transform()]] */
  def transform(pre: PartialFunction[Term, Term] = PartialFunction.empty)
               (recursive: Term => Boolean = !pre.isDefinedAt(_),
                post: PartialFunction[Term, Term] = PartialFunction.empty)
               : this.type =

    state.utils.transform[this.type](this, pre)(recursive, post)

  def replace(original: Term, replacement: Term): Term =
    this.transform{case `original` => replacement}()

  def replace[T <: Term : ClassTag](replacements: Map[T, Term]): Term = {
    this.transform{case t: T if replacements.contains(t) => replacements(t)}()
  }

  def replace(originals: Seq[Term], replacements: Seq[Term]): Term = {
    this.replace(toMap(originals.zip(replacements)))
  }
}

trait UnaryOp[E] {
  def op: String = getClass.getSimpleName.stripSuffix("$") + ":"
  /* If UnaryOp is extended by a case-class then getSimpleName returns
   * the class name suffixed with a dollar sign.
   */
  def p: E

  override def toString = op + p
}

trait BinaryOp[E] {
  def op: String = getClass.getSimpleName.stripSuffix("$")
  def p0: E
  def p1: E

  override def toString = "%s %s %s".format(p0, op, p1)
}

trait StructuralEqualityUnaryOp[E] extends UnaryOp[E] {
  override def equals(other: Any) =
    this.eq(other.asInstanceOf[AnyRef]) || (other match {
      case uop: UnaryOp[_] if uop.getClass.eq(this.getClass) => p == uop.p
      case _ => false
    })

  override def hashCode(): Int = p.hashCode
}

trait StructuralEqualityBinaryOp[E] extends BinaryOp[E] {
  override def equals(other: Any) =
    this.eq(other.asInstanceOf[AnyRef]) || (other match {
      case bop: BinaryOp[_] if bop.getClass.eq(this.getClass) =>
        /* getClass identity is checked in order to prohibit that different
         * subtypes of BinaryOp are considered equal.
         */
        p0 == bop.p0 && p1 == bop.p1

      case _ => false
    })

  override def hashCode(): Int = p0.hashCode() * p1.hashCode()
}

trait StructuralEquality { self: AnyRef =>
  val equalityDefiningMembers: Seq[Any]

  override val hashCode = silver.utility.Common.generateHashCode(equalityDefiningMembers)

  override def equals(other: Any) = (
    this.eq(other.asInstanceOf[AnyRef])
      || (other match {
      case se: StructuralEquality if this.getClass.eq(se.getClass) =>
        equalityDefiningMembers == se.equalityDefiningMembers
      case _ => false
    }))
}

/* Symbols */

sealed trait Symbol {
  def id: String
}

case class Var(id: String, sort: Sort) extends Symbol with Term {
  override val toString = id
}

/* TODO: id should be a Symbol, not a String. In general, no terms should talk a
 *       String where an id or some other kind of symbol is expected.
 *       The TermTo<SomeOutputLanguage>Converter should then take care of
 *       sanitising all symbols.
 *
 * TODO: As a related issue, it should also be the Converters that decide how to
 *       distinguish limited functions from unlimited ones. The Function term
 *       could take a flag instead that indicates if this is the (un)limited
 *       version.
 */
class Function(val id: String, val sort: sorts.Arrow)
    extends Symbol
       with Term
       with StructuralEquality {

  lazy val limitedVersion = Function(id + "$", sort)
  val equalityDefiningMembers = id :: sort :: Nil
  override val toString = s"$id: $sort"
}

object Function {
  def apply(id: String, sort: sorts.Arrow) = new Function(id, sort)

  def apply(id: String, argSorts: Seq[Sort], toSort: Sort) = {
    val symbolSort = sorts.Arrow(argSorts, toSort)

    new Function(id, symbolSort)
  }

  def unapply(f: Function) = Some((f.id, f.sort))
}

/* Literals */

sealed trait Literal extends Term

case object Unit extends SnapshotTerm with Literal {
  override val toString = "_"
}

case class IntLiteral(n: BigInt) extends ArithmeticTerm with Literal {
  def +(m: Int) = IntLiteral(n + m)
  def -(m: Int) = IntLiteral(n - m)
  def *(m: Int) = IntLiteral(n * m)
  def /(m: Int) = Div(this, IntLiteral(m))
  override val toString = n.toString()
}

case class Null() extends Term with Literal {
  val sort = sorts.Ref
  override val toString = "Null"
}

sealed trait BooleanLiteral extends BooleanTerm with Literal {
  def value: Boolean
  override def toString = value.toString
}

case class True() extends BooleanLiteral {
  val value = true
  override val toString = "True"
}

case class False() extends BooleanLiteral {
  val value = false
  override val toString = "False"
}

/* Quantifiers */

sealed trait Quantifier

<<<<<<< HEAD
case object Forall extends Quantifier {
  def apply(qvar: Var, tBody: Term, trigger: Trigger) =
    Quantification(Forall, qvar :: Nil, tBody, trigger :: Nil)
=======
object Forall extends Quantifier {
  def apply(qvar: Var, tBody: Term, trigger: Trigger): Quantification =
    apply(qvar, tBody, trigger, "")
>>>>>>> 8013eb43

  def apply(qvar: Var, tBody: Term, trigger: Trigger, name: String) =
    Quantification(Forall, qvar :: Nil, tBody, trigger :: Nil, name)

  def apply(qvar: Var, tBody: Term, triggers: Seq[Trigger]): Quantification =
    apply(qvar, tBody, triggers, "")

  def apply(qvar: Var, tBody: Term, triggers: Seq[Trigger], name: String) =
    Quantification(Forall, qvar :: Nil, tBody, triggers, name)

  def apply(qvars: Seq[Var], tBody: Term, trigger: Trigger): Quantification =
    apply(qvars, tBody, trigger, "")

  def apply(qvars: Seq[Var], tBody: Term, trigger: Trigger, name: String) =
    Quantification(Forall, qvars, tBody, trigger :: Nil, name)

  def apply(qvars: Seq[Var], tBody: Term, triggers: Seq[Trigger]): Quantification =
    apply(qvars, tBody, triggers, "")

  def apply(qvars: Seq[Var], tBody: Term, triggers: Seq[Trigger], name: String) =
    Quantification(Forall, qvars, tBody, triggers, name)

  def apply(qvar: Var, tBody: Term, computeTriggersFrom: Seq[Term])(implicit dummy: DummyImplicit): Quantification =
    apply(qvar, tBody, computeTriggersFrom, "")(dummy)

  def apply(qvar: Var, tBody: Term, computeTriggersFrom: Seq[Term], name: String)(implicit dummy: DummyImplicit): Quantification =
    this(qvar :: Nil, tBody, computeTriggersFrom, name)

  def apply(qvars: Seq[Var], tBody: Term, computeTriggersFrom: Seq[Term])(implicit dummy: DummyImplicit): Quantification =
    apply(qvars, tBody, computeTriggersFrom, "")(dummy)

  def apply(qvars: Seq[Var], tBody: Term, computeTriggersFrom: Seq[Term], name: String)(implicit dummy: DummyImplicit) = {
    val (triggers, extraVars) =
      TriggerGenerator.generateFirstTriggers(qvars, computeTriggersFrom).getOrElse((Nil, Nil))

<<<<<<< HEAD
    Quantification(Forall, qvars ++ extraVars, tBody, triggers)
  }

  def unapply(q: Quantification) = q match {
    case Quantification(Forall, qvars, tBody, triggers) => Some((qvars, tBody, triggers))
    case _ => None
  }
=======
      Quantification(Forall, qvars ++ extraVars, tBody, triggers, name)
    }
>>>>>>> 8013eb43

  def unapply(q: Quantification) = q match {
    case Quantification(Forall, qvars, tBody, triggers, name) => Some((qvars, tBody, triggers, name))
    case _ => None
  }

  override val toString = "QA"
}

object Exists extends Quantifier {
  def apply(qvar: Var, tBody: Term, triggers: Seq[Trigger]) =
    Quantification(Exists, qvar :: Nil, tBody, triggers)

  def apply(qvars: Seq[Var], tBody: Term, triggers: Seq[Trigger]) =
    Quantification(Exists, qvars, tBody, triggers)

  def apply(qvars: Iterable[Var], tBody: Term, triggers: Seq[Trigger]) =
    Quantification(Exists, qvars.toSeq, tBody, triggers)

  override val toString = "QE"
}

class Trigger private[terms] (val p: Seq[Term]) extends StructuralEqualityUnaryOp[Seq[Term]] {
  override val toString = s"{${p.mkString(",")}}"
}

object Trigger extends (Seq[Term] => Trigger) {
  def apply(t: Term) = new Trigger(t :: Nil)
  def apply(ts: Seq[Term]) = new Trigger(ts)

  def unapply(trigger: Trigger) = Some(trigger.p)
}

class Quantification private[terms] (val q: Quantifier,
                                     val vars: Seq[Var],
                                     val body: Term,
                                     val triggers: Seq[Trigger],
                                     val name: String)
    extends BooleanTerm
       with StructuralEquality {

  lazy val autoTrigger: Quantification = {
    if (triggers.nonEmpty) {
      /* Triggers were given explicitly */
      this
    } else {
      TriggerGenerator.generateTriggers(vars, body) match {
        case Some((generatedTriggers, extraVariables)) =>
          Quantification(q, vars ++ extraVariables, body, generatedTriggers, name)
        case _ =>
          this
      }
    }
  }

  val equalityDefiningMembers = q :: vars :: body :: triggers :: Nil

  override val toString = s"$q ${vars.mkString(",")} :: $body"
}

object Quantification extends ((Quantifier, Seq[Var], Term, Seq[Trigger], String) => Quantification) {
  def apply(q: Quantifier, vars: Seq[Var], tBody: Term, triggers: Seq[Trigger]): Quantification =
    apply(q, vars, tBody, triggers, "")

  def apply(q: Quantifier, vars: Seq[Var], tBody: Term, triggers: Seq[Trigger], name: String) =
    /* TODO: If we optimise away a quantifier, we cannot, for example, access
     *       autoTrigger on the returned object.
     */
    new Quantification(q, vars, tBody, triggers, name)
//    tBody match {
//    case True() | False() => tBody
//    case _ => new Quantification(q, vars, tBody, triggers)
//  }

  def unapply(q: Quantification) = Some((q.q, q.vars, q.body, q.triggers, q.name))
}

/* Arithmetic expression terms */

sealed abstract class ArithmeticTerm extends Term {
  val sort = sorts.Int
}

class Plus(val p0: Term, val p1: Term) extends ArithmeticTerm
    with BinaryOp[Term] with StructuralEqualityBinaryOp[Term]
    with ForbiddenInTrigger {

  override val op = "+"
}

object Plus extends ((Term, Term) => Term) {
  import predef.Zero

  def apply(e0: Term, e1: Term) = (e0, e1) match {
    case (t0, Zero) => t0
    case (Zero, t1) => t1
    case (IntLiteral(n0), IntLiteral(n1)) => IntLiteral(n0 + n1)
    case _ => new Plus(e0, e1)
  }

  def unapply(t: Plus) = Some((t.p0, t.p1))
}

class Minus(val p0: Term, val p1: Term) extends ArithmeticTerm
    with BinaryOp[Term] with StructuralEqualityBinaryOp[Term]
    with ForbiddenInTrigger {

  override val op = "-"
}

object Minus extends ((Term, Term) => Term) {
  import predef.Zero

  def apply(e0: Term, e1: Term) = (e0, e1) match {
    case (t0, Zero) => t0
    case (IntLiteral(n0), IntLiteral(n1)) => IntLiteral(n0 - n1)
    case (t0, t1) if t0 == t1 => Zero
    case _ => new Minus(e0, e1)
  }

  def unapply(t: Minus) = Some((t.p0, t.p1))
}

class Times(val p0: Term, val p1: Term) extends ArithmeticTerm
    with BinaryOp[Term] with StructuralEqualityBinaryOp[Term]
    with ForbiddenInTrigger {

  override val op = "*"
}

object Times extends ((Term, Term) => Term) {
  import predef.{Zero, One}

  def apply(e0: Term, e1: Term) = (e0, e1) match {
    case (t0, Zero) => Zero
    case (Zero, t1) => Zero
    case (t0, One) => t0
    case (One, t1) => t1
    case (IntLiteral(n0), IntLiteral(n1)) => IntLiteral(n0 * n1)
    case _ => new Times(e0, e1)
  }

  def unapply(t: Times) = Some((t.p0, t.p1))
}

case class Div(p0: Term, p1: Term) extends ArithmeticTerm
    with BinaryOp[Term] with ForbiddenInTrigger {

  override val op = "/"
}

case class Mod(p0: Term, p1: Term) extends ArithmeticTerm
    with BinaryOp[Term] with ForbiddenInTrigger {

  override val op = "%"
}

/* Boolean expression terms */

sealed trait BooleanTerm extends Term { override val sort = sorts.Bool }

class Not(val p: Term) extends BooleanTerm
    with StructuralEqualityUnaryOp[Term] with ForbiddenInTrigger {

  override val op = "!"

  override val toString = p match {
    case eq: BuiltinEquals => eq.p0.toString + " != " + eq.p1.toString
    case _ => super.toString
  }
}

object Not extends (Term => Term) {
  def apply(e0: Term) = e0 match {
    case Not(e1) => e1
    case True() => False()
    case False() => True()
    case _ => new Not(e0)
  }

  def unapply(e: Not) = Some(e.p)
}

class Or(val ts: Seq[Term]) extends BooleanTerm
    with StructuralEquality with ForbiddenInTrigger {

  assert(ts.nonEmpty, "Expected at least one term, but found none")

  val equalityDefiningMembers = ts

  override lazy val toString = ts.mkString(" || ")
}

/* TODO: Or should be (Term, Term) => BooleanTerm, but that would require
 *       a Boolean(t: Term) wrapper, because e0/e1 may just be a Var.
 *       It would be sooooo handy to be able to work with Term[Sort], but
 *       that conflicts with using extractor objects to simplify terms,
 *       since extractor objects can't be type-parametrised.
 */
object Or extends (Iterable[Term] => Term) {
  def apply(ts: Term*) = createOr(ts)
  def apply(ts: Iterable[Term]) = createOr(ts.toSeq)

  //  def apply(e0: Term, e1: Term) = (e0, e1) match {
  //    case (True(), _) | (_, True()) => True()
  //    case (False(), _) => e1
  //    case (_, False()) => e0
  //    case _ if e0 == e1 => e0
  //    case _ => new Or(e0, e1)
  //  }

  @inline
  def createOr(_ts: Seq[Term]): Term = {
    var ts = _ts.flatMap { case Or(ts1) => ts1; case other => other :: Nil}
    ts = _ts.filterNot(_ == False())
    ts = ts.distinct

    ts match {
      case Seq() => False()
      case Seq(t) => t
      case _ => new Or(ts)
    }
  }

  def unapply(e: Or) = Some(e.ts)
}

class And(val ts: Seq[Term]) extends BooleanTerm
    with StructuralEquality with ForbiddenInTrigger {

  assert(ts.nonEmpty, "Expected at least one term, but found none")

  val equalityDefiningMembers = ts

  override lazy val toString = ts.mkString(" && ")
}

object And extends (Iterable[Term] => Term) {
  def apply(ts: Term*) = createAnd(ts)
  def apply(ts: Iterable[Term]) = createAnd(ts.toSeq)

  @inline
  def createAnd(_ts: Seq[Term]): Term = {
    var ts = _ts.flatMap { case And(ts1) => ts1; case other => other :: Nil}
    ts = _ts.filterNot(_ == True())
    ts = ts.distinct

    ts match {
      case Seq() => True()
      case Seq(t) => t
      case _ => new And(ts)
    }
  }

  def unapply(e: And) = Some(e.ts)
}

class Implies(val p0: Term, val p1: Term) extends BooleanTerm
    with StructuralEqualityBinaryOp[Term]
    with ForbiddenInTrigger {

  override val op = "==>"
}

object Implies extends ((Term, Term) => Term) {
  def apply(e0: Term, e1: Term): Term = (e0, e1) match {
    case (True(), _) => e1
    case (False(), _) => True()
    case (_, True()) => True()
    case (_, Implies(e10, e11)) => Implies(And(e0, e10), e11)
    case _ if e0 == e1 => True()
    case _ => new Implies(e0, e1)
  }

  def unapply(e: Implies) = Some((e.p0, e.p1))
}

object Implied extends ((Term, Term) => Term) {
  def apply(e0: Term, e1: Term): Term = Implies(e1, e0)
}

class Iff(val p0: Term, val p1: Term) extends BooleanTerm
    with StructuralEqualityBinaryOp[Term]
    with ForbiddenInTrigger {

  override val op = "<==>"
}

object Iff extends ((Term, Term) => Term) {
  def apply(e0: Term, e1: Term) = (e0, e1) match {
    case (True(), _) => e1
    case (_, True()) => e0
    case _ if e0 == e1 => True()
    case _ => new Iff(e0, e1)
  }

  def unapply(e: Iff) = Some((e.p0, e.p1))
}

class Ite(val t0: Term, val t1: Term, val t2: Term)
    extends Term
       with ForbiddenInTrigger
       with StructuralEquality {

  assert(t0.sort == sorts.Bool && t1.sort == t2.sort, /* @elidable */
      "Ite term Ite(%s, %s, %s) is not well-sorted: %s, %s, %s"
      .format(t0, t1, t2, t0.sort, t1.sort, t2.sort))


  val equalityDefiningMembers = t0 :: t1 :: t2 :: Nil
  val sort = t1.sort
  override val toString = "(%s ? %s : %s)".format(t0, t1, t2)
}

object Ite extends ((Term, Term, Term) => Term) {
  def apply(e0: Term, e1: Term, e2: Term) = (e0, e1, e2) match {
    case _ if e1 == e2 => e1
    case (True(), _, _) => e1
    case (False(), _, _) => e2
    case (_, True(), False()) => e0
    case (_, False(), True()) => Not(e0)
    case _ => new Ite(e0, e1, e2)
  }

  def unapply(e: Ite) = Some((e.t0, e.t1, e.t2))
}

/* Comparison expression terms */

sealed trait ComparisonTerm extends BooleanTerm

sealed trait Equals extends ComparisonTerm with BinaryOp[Term] { override val op = "==" }

object Equals extends ((Term, Term) => BooleanTerm) {
  def apply(e0: Term, e1: Term) = {
    assert(e0.sort == e1.sort,
           "Expected both operands to be of the same sort, but found %s (%s) and %s (%s)."
           .format(e0.sort, e0, e1.sort, e1))

    if (e0 == e1)
      True()
    else
      e0.sort match {
        case sorts.Perm => BuiltinEquals.forPerm(e0, e1)
        case _: sorts.Seq | _: sorts.Set | _: sorts.Multiset => new CustomEquals(e0, e1)
        case _ => new BuiltinEquals(e0, e1)
      }
  }

  def unapply(e: Equals) = Some((e.p0, e.p1))
}

/* Represents built-in equality, e.g., '=' in SMT-LIB */
class BuiltinEquals private[terms] (val p0: Term, val p1: Term) extends Equals
    with StructuralEqualityBinaryOp[Term]
    with ForbiddenInTrigger {
}

object BuiltinEquals {
  def forPerm(t1: Term, t2: Term) = (t1, t2) match {
    case (FullPerm(), NoPerm()) | (NoPerm(), FullPerm()) => False()
    case (NoPerm(), fp: FractionPerm) if fp.isDefinitelyPositive => False()
    case (fp: FractionPerm, NoPerm()) if fp.isDefinitelyPositive => False()
    case (FullPerm(), fp: FractionPerm) if fp.isLiteral => False()
    case (fp: FractionPerm, FullPerm()) if fp.isLiteral => False()
    case _ => new BuiltinEquals(t1, t2)
  }

  def apply(t1: Term, t2: Term) = new BuiltinEquals(t1, t2)

  def unapply(e: BuiltinEquals) = Some((e.p0, e.p1))
}

/* Custom equality that (potentially) needs to be axiomatised. */
class CustomEquals private[terms] (val p0: Term, val p1: Term) extends Equals
    with StructuralEqualityBinaryOp[Term]
    with PossibleTrigger {

  def getArgs = p0 :: p1 :: Nil
  def withArgs(args: Seq[Term]) = Equals(args(0), args(1)).asInstanceOf[CustomEquals]
    /* The cast will raise an exception if the equality has been optimised away */
}

object CustomEquals {
  def apply(t1: Term, t2: Term) = new CustomEquals(t1, t2)
  def unapply(e: CustomEquals) = Some((e.p0, e.p1))
}

class Less(val p0: Term, val p1: Term) extends ComparisonTerm
    with StructuralEqualityBinaryOp[Term]
    with ForbiddenInTrigger {

  assert(p0.sort == p1.sort,
    "Expected both operands to be of the same sort, but found %s (%s) and %s (%s)."
      .format(p0.sort, p0, p1.sort, p1))

  override val op = "<"
}

object Less extends /* OptimisingBinaryArithmeticOperation with */ ((Term, Term) => Term) {
  def apply(e0: Term, e1: Term) = (e0, e1) match {
    case (IntLiteral(n0), IntLiteral(n1)) => if (n0 < n1) True() else False()
    case (t0, t1) if t0 == t1 => False()
    case _ => new Less(e0, e1)
  }

  def unapply(e: Less) = Some((e.p0, e.p1))
}

class AtMost(val p0: Term, val p1: Term) extends ComparisonTerm
    with StructuralEqualityBinaryOp[Term]
    with ForbiddenInTrigger {

  override val op = "<="
}

object AtMost extends /* OptimisingBinaryArithmeticOperation with */ ((Term, Term) => Term) {
  def apply(e0: Term, e1: Term) = (e0, e1) match {
    case (IntLiteral(n0), IntLiteral(n1)) => if (n0 <= n1) True() else False()
    case (t0, t1) if t0 == t1 => True()
    case _ => new AtMost(e0, e1)
  }

  def unapply(e: AtMost) = Some((e.p0, e.p1))
}

class Greater(val p0: Term, val p1: Term) extends ComparisonTerm
    with StructuralEqualityBinaryOp[Term]
    with ForbiddenInTrigger {

  override val op = ">"
}

object Greater extends /* OptimisingBinaryArithmeticOperation with */ ((Term, Term) => Term) {
  def apply(e0: Term, e1: Term) = (e0, e1) match {
    case (IntLiteral(n0), IntLiteral(n1)) => if (n0 > n1) True() else False()
    case (t0, t1) if t0 == t1 => False()
    case _ => new Greater(e0, e1)
  }

  def unapply(e: Greater) = Some((e.p0, e.p1))
}

class AtLeast(val p0: Term, val p1: Term) extends ComparisonTerm
    with StructuralEqualityBinaryOp[Term]
    with ForbiddenInTrigger {

  override val op = ">="
}

object AtLeast extends /* OptimisingBinaryArithmeticOperation with */ ((Term, Term) => Term) {
  def apply(e0: Term, e1: Term) = (e0, e1) match {
    case (IntLiteral(n0), IntLiteral(n1)) => if (n0 >= n1) True() else False()
    case (t0, t1) if t0 == t1 => True()
    case _ => new AtLeast(e0, e1)
  }

  def unapply(e: AtLeast) = Some((e.p0, e.p1))
}

/*
 * Permissions
 */

sealed trait Permissions extends Term {
  val sort = sorts.Perm
}

case class NoPerm() extends Permissions { override val toString = "Z" }
case class FullPerm() extends Permissions { override val toString = "W" }
case class WildcardPerm(v: Var) extends Permissions { override val toString = v.toString }

class FractionPerm(val n: Term, val d: Term)
    extends Permissions
       with StructuralEquality {

  lazy val isDefinitelyPositive = literal match {
    case Some((i1, i2)) => 0 < i1 * i2
    case None => false
  }

  lazy val isLiteral = literal.nonEmpty

  lazy val literal = (n, d) match {
    case (IntLiteral(i1), IntLiteral(i2)) => Some((i1, i2))
    case _ => None
  }

  val equalityDefiningMembers = n :: d :: Nil
  override val toString = s"$n/$d"
}

object FractionPerm extends ((Term, Term) => Permissions) {
  def apply(n: Term, d: Term) =
    if (n == predef.Zero) NoPerm()
    else if (n == d) FullPerm()
    else new FractionPerm(n, d)

  def unapply(fp: FractionPerm) = Some((fp.n, fp.d))
}

case class IsValidPermVar(v: Var) extends BooleanTerm {
  override val toString = s"PVar($v)"
}

case class IsReadPermVar(v: Var, ub: Term) extends BooleanTerm {
  override val toString = s"RdVar($v, $ub)"
}

class PermTimes(val p0: Term, val p1: Term)
    extends Permissions
       with BinaryOp[Term]
       with StructuralEqualityBinaryOp[Term]
       with ForbiddenInTrigger {

  override val op = "*"
}

object PermTimes extends ((Term, Term) => Term) {
  def apply(t0: Term, t1: Term) = (t0, t1) match {
    case (FullPerm(), t) => t
    case (t, FullPerm()) => t
    case (NoPerm(), _) => NoPerm()
    case (_, NoPerm()) => NoPerm()
    case (_, _) => new PermTimes(t0, t1)
  }

  def unapply(pt: PermTimes) = Some((pt.p0, pt.p1))
}

class IntPermTimes(val p0: Term, val p1: Term)
    extends Permissions
       with BinaryOp[Term]
       with StructuralEqualityBinaryOp[Term]
       with ForbiddenInTrigger {

  override val op = "*"
}

object IntPermTimes extends ((Term, Term) => Term) {
  import predef.{Zero, One}

  def apply(t0: Term, t1: Term) = (t0, t1) match {
    case (Zero, t) => NoPerm()
    case (One, t) => t
    case (_, NoPerm()) => NoPerm()
    case (_, _) => new IntPermTimes(t0, t1)
  }

  def unapply(pt: IntPermTimes) = Some((pt.p0, pt.p1))
}

case class PermIntDiv(p0: Term, p1: Term)
    extends Permissions
       with BinaryOp[Term]
//    with commonnodes.StructuralEqualityBinaryOp[Term]
       with ForbiddenInTrigger {

  utils.assertSort(p1, "Second term", sorts.Int)

  override val op = "/"
}

class PermPlus(val p0: Term, val p1: Term)
    extends Permissions
       with BinaryOp[Term]
       with StructuralEqualityBinaryOp[Term]
       with ForbiddenInTrigger {

  override val op = "+"
}

object PermPlus extends ((Term, Term) => Term) {
  def apply(t0: Term, t1: Term) = (t0, t1) match {
    case (NoPerm(), _) => t1
    case (_, NoPerm()) => t0
    case (FractionPerm(n1, d1), FractionPerm(n2, d2)) if d1 == d2 => FractionPerm(Plus(n1, n2), d1)
    case (PermMinus(t00, t01), _) if t01 == t1 => t00
    case (_, PermMinus(t10, t11)) if t11 == t0 => t10

    case (_, _) => new PermPlus(t0, t1)
  }

  def unapply(pp: PermPlus) = Some((pp.p0, pp.p1))
}

class PermMinus(val p0: Term, val p1: Term)
    extends Permissions
       with BinaryOp[Term]
       with StructuralEqualityBinaryOp[Term]
       with ForbiddenInTrigger {

  override val op = "-"

  override val toString = p1 match {
    case _: BinaryOp[_] => s"$p0 $op ($p1)"
    case _ => s"$p0 $op $p1"
  }
}

object PermMinus extends ((Term, Term) => Term) {
  def apply(t0: Term, t1: Term) = (t0, t1) match {
    case (_, NoPerm()) => t0
    case (p0, p1) if p0 == p1 => NoPerm()
    case (p0, PermMinus(p1, p2)) if p0 == p1 => p2
    case (PermPlus(p0, p1), p2) if p0 == p2 => p1
    case (PermPlus(p0, p1), p2) if p1 == p2 => p0
    case (_, _) => new PermMinus(t0, t1)
  }

  def unapply(pm: PermMinus) = Some((pm.p0, pm.p1))
}

class PermLess(val p0: Term, val p1: Term)
    extends BooleanTerm
       with BinaryOp[Term]
       with StructuralEqualityBinaryOp[Term]
       with ForbiddenInTrigger {

  override val toString = "(%s) < (%s)".format(p0, p1)

  override val op = "<"
}

object PermLess extends ((Term, Term) => Term) {
  def apply(t0: Term, t1: Term): Term = {
    (t0, t1) match {
      case _ if t0 == t1 => False()
      case (NoPerm(), FullPerm()) => True()
      case (FullPerm(), _: WildcardPerm) => False()

      case (`t0`, Ite(tCond, tIf, tElse)) =>
        /* The pattern p0 < b ? p1 < p2 arises very often in the context of quantified permissions.
         * Pushing the comparisons into the ite allows further simplifications.
         */
        Ite(tCond, PermLess(t0, tIf), PermLess(t0, tElse))

      case _ => new PermLess(t0, t1)
    }
  }

  def unapply(pl: PermLess) = Some((pl.p0, pl.p1))
}

case class PermMin(p0: Term, p1: Term) extends Permissions
    with BinaryOp[Term]
    with PossibleBinaryOpTrigger[Term] {

  utils.assertSort(p0, "Permission 1st", sorts.Perm)
  utils.assertSort(p1, "Permission 2nd", sorts.Perm)

  override val toString = s"min ($p0, $p1)"

  def withArgs(args: Seq[Term]) = PermMin(args(0), args(1))
}

/* Functions */

sealed trait Application extends Term {
  def function: Term
  def args: Seq[Term]
  def arrow: sorts.Arrow
}

sealed abstract class GenericApply extends Application {
  val arrow = function.sort match {
    case a: sorts.Arrow => a
    case other => sys.error(s"Cannot apply $function of sort $other to $args")
  }

  val sort = arrow.to

  override val toString = s"$function (${args.mkString(",")})"
}

case class Apply(function: Term, args: Seq[Term])
    extends GenericApply with PossibleTrigger {

  lazy val getArgs = function +: args
  def withArgs(args: Seq[Term]) = Apply(args.head, args.tail)
}

case class ApplyMacro(function: Term, args: Seq[Term])
    extends GenericApply with ForbiddenInTrigger

case class FApp(function: Function, snapshot: Term, actualArgs: Seq[Term])
    extends Application with PossibleTrigger {

  utils.assertSort(snapshot, "snapshot", sorts.Snap)

  val sort = function.sort.to
  val arrow = function.sort
  val args = snapshot +: actualArgs

  lazy val limitedVersion = FApp(function.limitedVersion, snapshot, actualArgs)

  override val toString = s"${function.id}(${args.mkString(",")})"

  val getArgs = args
  def withArgs(args: Seq[Term]) = FApp(function, args.head, args.tail)
}

/* Sequences */

sealed trait SeqTerm extends Term {
  val elementsSort: Sort
  val sort: sorts.Seq
}

case class SeqRanged(p0: Term, p1: Term) extends SeqTerm /* with BinaryOp[Term] */ with PossibleTrigger  {
  utils.assertSort(p0, "first operand", sorts.Int)
  utils.assertSort(p1, "second operand", sorts.Int)

  val elementsSort = sorts.Int
  val sort = sorts.Seq(elementsSort)

  override val toString = "[%s..%s]".format(p0, p1)

  lazy val getArgs = p0 :: p1 :: Nil
  def withArgs(args: Seq[Term]) = SeqRanged(args(0), args(1))
}

case class SeqNil(elementsSort: Sort) extends SeqTerm with Literal {
  val sort = sorts.Seq(elementsSort)
  override val toString = "Nil"
}

case class SeqSingleton(p: Term) extends SeqTerm /* with UnaryOp[Term] */ with PossibleTrigger {
  val elementsSort = p.sort
  val sort = sorts.Seq(elementsSort)

  override val toString = "[" + p + "]"

  lazy val getArgs = p :: Nil
  def withArgs(args: Seq[Term]) = SeqSingleton(args(0))
}

class SeqAppend(val p0: Term, val p1: Term) extends SeqTerm
    with StructuralEqualityBinaryOp[Term]
    with PossibleTrigger {

  val elementsSort = p0.sort.asInstanceOf[sorts.Seq].elementsSort
  val sort = sorts.Seq(elementsSort)

  override val op = "++"

  lazy val getArgs = p0 :: p1 :: Nil
  def withArgs(args: Seq[Term]) = SeqAppend(args(0), args(1))
}

object SeqAppend extends ((Term, Term) => SeqTerm) {
  def apply(t0: Term, t1: Term) = {
    utils.assertSameSeqSorts(t0, t1)
    new SeqAppend(t0, t1)
  }

  def unapply(sa: SeqAppend) = Some((sa.p0, sa.p1))
}

class SeqDrop(val p0: Term, val p1: Term) extends SeqTerm
    with StructuralEqualityBinaryOp[Term]
    with PossibleTrigger {

  val elementsSort = p0.sort.asInstanceOf[sorts.Seq].elementsSort
  val sort = sorts.Seq(elementsSort)

  override val toString = p0 + "[" + p1 + ":]"

  lazy val getArgs = p0 :: p1 :: Nil
  def withArgs(args: Seq[Term]) = SeqDrop(args(0), args(1))
}

object SeqDrop extends ((Term, Term) => SeqTerm) {
  def apply(t0: Term, t1: Term) = {
    utils.assertSort(t0, "first operand", "Seq", _.isInstanceOf[sorts.Seq])
    utils.assertSort(t1, "second operand", sorts.Int)
    new SeqDrop(t0, t1)
  }

  def unapply(sd: SeqDrop) = Some((sd.p0, sd.p1))
}

class SeqTake(val p0: Term, val p1: Term) extends SeqTerm
    with StructuralEqualityBinaryOp[Term]
    with PossibleTrigger {

  val elementsSort = p0.sort.asInstanceOf[sorts.Seq].elementsSort
  val sort = sorts.Seq(elementsSort)

  override val toString = p0 + "[:" + p1 + "]"

  lazy val getArgs = p0 :: p1 :: Nil
  def withArgs(args: Seq[Term]) = SeqTake(args(0), args(1))
}

object SeqTake extends ((Term, Term) => SeqTerm) {
  def apply(t0: Term, t1: Term) = {
    utils.assertSort(t0, "first operand", "Seq", _.isInstanceOf[sorts.Seq])
    utils.assertSort(t1, "second operand", sorts.Int)
    new SeqTake(t0, t1)
  }

  def unapply(st: SeqTake) = Some((st.p0, st.p1))
}

class SeqLength(val p: Term) extends Term
    with StructuralEqualityUnaryOp[Term]
    with PossibleTrigger {

  val sort = sorts.Int
  override val toString = "|" + p + "|"

  lazy val getArgs = p :: Nil
  def withArgs(args: Seq[Term]) = SeqLength(args(0))
}

object SeqLength {
  def apply(t: Term) = {
    utils.assertSort(t, "term", "Seq", _.isInstanceOf[sorts.Seq])
    new SeqLength(t)
  }

  def unapply(sl: SeqLength) = Some(sl.p)
}

class SeqAt(val p0: Term, val p1: Term) extends Term
    with StructuralEqualityBinaryOp[Term]
    with PossibleTrigger {

  val sort = p0.sort.asInstanceOf[sorts.Seq].elementsSort

  override val toString = p0 + "[" + p1 + "]"

  lazy val getArgs = p0 :: p1 :: Nil
  def withArgs(args: Seq[Term]) = SeqAt(args(0), args(1))
}

object SeqAt extends ((Term, Term) => Term) {
  def apply(t0: Term, t1: Term) = {
    utils.assertSort(t0, "first operand", "Seq", _.isInstanceOf[sorts.Seq])
    utils.assertSort(t1, "second operand", sorts.Int)
    new SeqAt(t0, t1)
  }

  def unapply(sa: SeqAt) = Some((sa.p0, sa.p1))
}

class SeqIn(val p0: Term, val p1: Term) extends BooleanTerm
    with StructuralEqualityBinaryOp[Term]
    with PossibleTrigger {

  override val toString = "%s in %s".format(p1, p0)

  lazy val getArgs = p0 :: p1 :: Nil
  def withArgs(args: Seq[Term]) = SeqIn(args(0), args(1))
}

object SeqIn extends ((Term, Term) => BooleanTerm) {
  def apply(t0: Term, t1: Term) = {
    utils.assertSort(t0, "first operand", "Seq", _.isInstanceOf[sorts.Seq])
    utils.assertSort(t1, "second operand", t0.sort.asInstanceOf[sorts.Seq].elementsSort)
    new SeqIn(t0, t1)
  }

  def unapply(si: SeqIn) = Some((si.p0, si.p1))
}

class SeqUpdate(val t0: Term, val t1: Term, val t2: Term)
    extends SeqTerm
       with StructuralEquality
       with PossibleTrigger {

  val sort = t0.sort.asInstanceOf[sorts.Seq]
  val elementsSort = sort.elementsSort
  val equalityDefiningMembers = t0 :: t1 :: t2 :: Nil
  override val toString = s"$t0[$t1] := $t2"

  lazy val getArgs = t0 :: t1 :: t2 :: Nil
  def withArgs(args: Seq[Term]) = SeqUpdate(args(0), args(1), args(2))
}

object SeqUpdate extends ((Term, Term, Term) => SeqTerm) {
  def apply(t0: Term, t1: Term, t2: Term) = {
    utils.assertSort(t0, "first operand", "Seq", _.isInstanceOf[sorts.Seq])
    utils.assertSort(t1, "second operand", sorts.Int)
    utils.assertSort(t2, "third operand", t0.sort.asInstanceOf[sorts.Seq].elementsSort)

    new SeqUpdate(t0, t1, t2)
  }

  def unapply(su: SeqUpdate) = Some((su.t0, su.t1, su.t2))
}

/* Sets */

sealed trait SetTerm extends Term {
  val elementsSort: Sort
  val sort: sorts.Set
}

sealed trait BinarySetOp extends SetTerm
    with StructuralEqualityBinaryOp[Term]
    with PossibleBinaryOpTrigger[Term] {

  val elementsSort = p0.sort.asInstanceOf[sorts.Set].elementsSort
  val sort = sorts.Set(elementsSort)
}

case class EmptySet(elementsSort: Sort) extends SetTerm with Literal {
  val sort = sorts.Set(elementsSort)
  override val toString = "Ø"
}

case class SingletonSet(p: Term) extends SetTerm /* with UnaryOp[Term] */ with PossibleTrigger {
  val elementsSort = p.sort
  val sort = sorts.Set(elementsSort)

  override val toString = "{" + p + "}"

  lazy val getArgs = p :: Nil
  def withArgs(args: Seq[Term]) = SingletonSet(args(0))
}

class SetAdd(val p0: Term, val p1: Term) extends SetTerm
    with StructuralEqualityBinaryOp[Term]
    with PossibleTrigger {

  val elementsSort = p0.sort.asInstanceOf[sorts.Set].elementsSort
  val sort = sorts.Set(elementsSort)

  override val op = "+"

  lazy val getArgs = p0 :: p1 :: Nil
  def withArgs(args: Seq[Term]) = SetAdd(args(0), args(1))
}

object SetAdd extends ((Term, Term) => SetTerm) {
  def apply(t0: Term, t1: Term) = {
    utils.assertSort(t0, "first operand", "Set", _.isInstanceOf[sorts.Set])
    utils.assertSort(t1, "second operand", t0.sort.asInstanceOf[sorts.Set].elementsSort)

    new SetAdd(t0, t1)
  }

  def unapply(sa: SetAdd) = Some((sa.p0, sa.p1))
}

class SetUnion(val p0: Term, val p1: Term) extends BinarySetOp {
  override val op = "∪"

  def withArgs(args: Seq[Term]) = SetUnion(args(0), args(1))
}

object SetUnion extends ((Term, Term) => SetTerm) {
  def apply(t0: Term, t1: Term) = {
    utils.assertSameSetSorts(t0, t1)
    new SetUnion(t0, t1)
  }

  def unapply(su: SetUnion) = Some((su.p0, su.p1))
}

class SetIntersection(val p0: Term, val p1: Term) extends BinarySetOp {
  override val op = "∩"

  def withArgs(args: Seq[Term]) = SetIntersection(args(0), args(1))
}

object SetIntersection extends ((Term, Term) => SetTerm) {
  def apply(t0: Term, t1: Term) = {
    utils.assertSameSetSorts(t0, t1)
    new SetIntersection(t0, t1)
  }

  def unapply(si: SetIntersection) = Some((si.p0, si.p1))
}

class SetSubset(val p0: Term, val p1: Term) extends BinarySetOp {
  override val op = "⊂"

  def withArgs(args: Seq[Term]) = SetSubset(args(0), args(1))
}

object SetSubset extends ((Term, Term) => SetTerm) {
  def apply(t0: Term, t1: Term) = {
    utils.assertSameSetSorts(t0, t1)
    new SetSubset(t0, t1)
  }

  def unapply(ss: SetSubset) = Some((ss.p0, ss.p1))
}

class SetDisjoint(val p0: Term, val p1: Term) extends BinarySetOp {
  override val op = "disj"

  def withArgs(args: Seq[Term]) = SetDisjoint(args(0), args(1))
}

object SetDisjoint extends ((Term, Term) => SetTerm) {
  def apply(t0: Term, t1: Term) = {
    utils.assertSameSetSorts(t0, t1)
    new SetDisjoint(t0, t1)
  }

  def unapply(sd: SetDisjoint) = Some((sd.p0, sd.p1))
}

class SetDifference(val p0: Term, val p1: Term) extends BinarySetOp {
  override val op = "\\"

  def withArgs(args: Seq[Term]) = SetDifference(args(0), args(1))
}

object SetDifference extends ((Term, Term) => SetTerm) {
  def apply(t0: Term, t1: Term) = {
    utils.assertSameSetSorts(t0, t1)
    new SetDifference(t0, t1)
  }

  def unapply(sd: SetDifference) = Some((sd.p0, sd.p1))
}

class SetIn(val p0: Term, val p1: Term) extends BooleanTerm
    with StructuralEqualityBinaryOp[Term]
    with PossibleTrigger {

  override val op = "in"

  lazy val getArgs = p0 :: p1 :: Nil
  def withArgs(args: Seq[Term]) = SetIn(args(0), args(1))
}

object SetIn extends ((Term, Term) => BooleanTerm) {
  def apply(t0: Term, t1: Term) = {
    utils.assertSort(t1, "second operand", "Set", _.isInstanceOf[sorts.Set])
    utils.assertSort(t0, "first operand", t1.sort.asInstanceOf[sorts.Set].elementsSort)

    new SetIn(t0, t1)
  }

  def unapply(si: SetIn) = Some((si.p0, si.p1))
}

class SetCardinality(val p: Term) extends Term
    with StructuralEqualityUnaryOp[Term]
    with PossibleTrigger {

  val sort = sorts.Int
  override val toString = "|" + p + "|"

  lazy val getArgs = p :: Nil
  def withArgs(args: Seq[Term]) = SetCardinality(args(0))
}

object SetCardinality extends (Term => SetCardinality) {
  def apply(t: Term) = {
    utils.assertSort(t, "term", "Set", _.isInstanceOf[sorts.Set])
    new SetCardinality(t)
  }

  def unapply(sc: SetCardinality) = Some(sc.p)
}

/* Multisets */

sealed trait MultisetTerm extends Term {
  val elementsSort: Sort
  val sort: sorts.Multiset
}

sealed trait BinaryMultisetOp extends MultisetTerm
    with StructuralEqualityBinaryOp[Term]
    with PossibleBinaryOpTrigger[Term] {

  val elementsSort = p0.sort.asInstanceOf[sorts.Multiset].elementsSort
  val sort = sorts.Multiset(elementsSort)
}

case class EmptyMultiset(elementsSort: Sort) extends MultisetTerm with Literal {
  val sort = sorts.Multiset(elementsSort)
  override val toString = "Ø"
}

case class SingletonMultiset(p: Term) extends MultisetTerm /* with UnaryOp[Term] */ with PossibleTrigger {
  val elementsSort = p.sort
  val sort = sorts.Multiset(elementsSort)

  override val toString = "{" + p + "}"

  lazy val getArgs = p :: Nil
  def withArgs(args: Seq[Term]) = SingletonMultiset(args(0))
}

class MultisetAdd(val p0: Term, val p1: Term) extends MultisetTerm
    with StructuralEqualityBinaryOp[Term]
    with PossibleTrigger {

  val elementsSort = p0.sort.asInstanceOf[sorts.Multiset].elementsSort
  val sort = sorts.Multiset(elementsSort)

  override val op = "+"

  lazy val getArgs = p0 :: p1 :: Nil
  def withArgs(args: Seq[Term]) = MultisetAdd(args(0), args(1))
}

object MultisetAdd extends ((Term, Term) => MultisetTerm) {
  def apply(t0: Term, t1: Term) = {
    utils.assertSort(t0, "first operand", "Set", _.isInstanceOf[sorts.Multiset])
    utils.assertSort(t1, "second operand", t0.sort.asInstanceOf[sorts.Multiset].elementsSort)

    new MultisetAdd(t0, t1)
  }

  def unapply(ma: MultisetAdd) = Some((ma.p0, ma.p1))
}

class MultisetUnion(val p0: Term, val p1: Term) extends BinaryMultisetOp {
  override val op = "∪"

  def withArgs(args: Seq[Term]) = MultisetUnion(args(0), args(1))
}

object MultisetUnion extends ((Term, Term) => MultisetTerm) {
  def apply(t0: Term, t1: Term) = {
    utils.assertSameMultisetSorts(t0, t1)
    new MultisetUnion(t0, t1)
  }

  def unapply(mu: MultisetUnion) = Some((mu.p0, mu.p1))
}

class MultisetIntersection(val p0: Term, val p1: Term) extends BinaryMultisetOp {
  override val op = "∩"

  def withArgs(args: Seq[Term]) = MultisetIntersection(args(0), args(1))
}

object MultisetIntersection extends ((Term, Term) => MultisetTerm) {
  def apply(t0: Term, t1: Term) = {
    utils.assertSameMultisetSorts(t0, t1)
    new MultisetIntersection(t0, t1)
  }

  def unapply(mi: MultisetIntersection) = Some((mi.p0, mi.p1))
}

class MultisetSubset(val p0: Term, val p1: Term) extends BinaryMultisetOp {
  override val op = "⊂"

  def withArgs(args: Seq[Term]) = MultisetSubset(args(0), args(1))
}

object MultisetSubset extends ((Term, Term) => MultisetTerm) {
  def apply(t0: Term, t1: Term) = {
    utils.assertSameMultisetSorts(t0, t1)
    new MultisetSubset(t0, t1)
  }

  def unapply(ms: MultisetSubset) = Some((ms.p0, ms.p1))
}

class MultisetDifference(val p0: Term, val p1: Term) extends BinaryMultisetOp {
  override val op = "\\"

  def withArgs(args: Seq[Term]) = MultisetDifference(args(0), args(1))
}

object MultisetDifference extends ((Term, Term) => MultisetTerm) {
  def apply(t0: Term, t1: Term) = {
    utils.assertSameMultisetSorts(t0, t1)
    new MultisetDifference(t0, t1)
  }

  def unapply(md: MultisetDifference) = Some((md.p0, md.p1))
}

class MultisetIn(val p0: Term, val p1: Term) extends BooleanTerm
    with StructuralEqualityBinaryOp[Term]
    with PossibleTrigger {

  override val op = "∈"

  lazy val getArgs = p0 :: p1 :: Nil
  def withArgs(args: Seq[Term]) = MultisetIn(args(0), args(1))
}

object MultisetIn extends ((Term, Term) => BooleanTerm) {
  def apply(t0: Term, t1: Term) = {
    utils.assertSort(t1, "second operand", "Multiset", _.isInstanceOf[sorts.Multiset])
    utils.assertSort(t0, "first operand", t1.sort.asInstanceOf[sorts.Multiset].elementsSort)

    new MultisetIn(t0, t1)
  }

  def unapply(mi: MultisetIn) = Some((mi.p0, mi.p1))
}

class MultisetCardinality(val p: Term) extends Term
    with StructuralEqualityUnaryOp[Term]
    with PossibleTrigger {

  val sort = sorts.Int
  override val toString = "|" + p + "|"

  lazy val getArgs = p :: Nil
  def withArgs(args: Seq[Term]) = MultisetCardinality(args(0))
}

object MultisetCardinality extends (Term => MultisetCardinality) {
  def apply(t: Term) = {
    utils.assertSort(t, "term", "Multiset", _.isInstanceOf[sorts.Multiset])
    new MultisetCardinality(t)
  }

  def unapply(mc: MultisetCardinality) = Some(mc.p)
}

class MultisetCount(val p0: Term, val p1: Term) extends Term
    with StructuralEqualityBinaryOp[Term]
    with PossibleTrigger {

  val sort = sorts.Int
  override val toString = s"cnt($p0,$p1)"

  lazy val getArgs = p0 :: p1 :: Nil
  def withArgs(args: Seq[Term]) = MultisetCount(args(0), args(1))
}

object MultisetCount extends {
  def apply(e: Term, t: Term) = {
    utils.assertSort(t, "second operand", "Multiset", _.isInstanceOf[sorts.Multiset])
    utils.assertSort(e, "first operand", t.sort.asInstanceOf[sorts.Multiset].elementsSort)

    new MultisetCount(e,t)
  }

  def unapply(mc:MultisetCount) = Some((mc.p0, mc.p1))
}

/* Domains */

case class DomainFApp(function: Function, tArgs: Seq[Term]) extends Term with PossibleTrigger {
  val sort = function.sort.to
  override val toString = function.id + tArgs.mkString("(", ", ", ")")

  lazy val getArgs = tArgs
  def withArgs(args: Seq[Term]) = DomainFApp(function, args)
}

/* Snapshots */

sealed trait SnapshotTerm extends Term { val sort = sorts.Snap }

class Combine(val p0: Term, val p1: Term) extends SnapshotTerm
    with StructuralEqualityBinaryOp[Term]
    with PossibleTrigger {

  utils.assertSort(p0, "first operand", sorts.Snap)
  utils.assertSort(p1, "second operand", sorts.Snap)

  override val toString = s"($p0, $p1)"

  lazy val getArgs = p0 :: p1 :: Nil
  def withArgs(args: Seq[Term]) = Combine(args(0), args(1))
}

object Combine {
  def apply(t0: Term, t1: Term) = new Combine(t0.convert(sorts.Snap), t1.convert(sorts.Snap))

  def unapply(c: Combine) = Some((c.p0, c.p1))
}

case class First(t: Term) extends SnapshotTerm with PossibleTrigger {
  utils.assertSort(t, "term", sorts.Snap)

  lazy val getArgs = t :: Nil
  def withArgs(args: Seq[Term]) = First(args(0))
}

case class Second(t: Term) extends SnapshotTerm with PossibleTrigger {
  utils.assertSort(t, "term", sorts.Snap)

  lazy val getArgs = t :: Nil
  def withArgs(args: Seq[Term]) = Second(args(0))
}

/* Quantified permissions */

case class Lookup(field: String, fvf: Term, at: Term) extends Term with PossibleTrigger  {
  utils.assertSort(fvf, "field value function", "FieldValueFunction", _.isInstanceOf[sorts.FieldValueFunction])
  utils.assertSort(at, "receiver", sorts.Ref)

  val sort = fvf.sort.asInstanceOf[sorts.FieldValueFunction].codomainSort

  lazy val getArgs = fvf :: at :: Nil
  def withArgs(args: Seq[Term]) = Lookup(field, args(0), args(1))
}

case class Domain(field: String, fvf: Term) extends SetTerm with PossibleTrigger {
  utils.assertSort(fvf, "field value function", "FieldValueFunction", _.isInstanceOf[sorts.FieldValueFunction])

  val elementsSort = sorts.Ref
  val sort = sorts.Set(elementsSort)

  lazy val getArgs = fvf :: Nil
  def withArgs(args: Seq[Term]) = Domain(field, args(0))
}

/* Sort wrappers */

/* Note: Sort wrappers should probably not be used as (outermost) triggers
 * because they are optimised away if wrappee `t` already has sort `to`.
 */

/* Note: Sort wrappers should probably not be used as (outermost) triggers
 * because they are optimised away if wrappee `t` already has sort `to`.
 */
class SortWrapper(val t: Term, val to: Sort)
    extends Term
       with StructuralEquality {

  assert((t.sort == sorts.Snap || to == sorts.Snap) && t.sort != to,
         s"Unexpected sort wrapping of $t from ${t.sort} to $to")

  val equalityDefiningMembers = t :: to :: Nil
  override val toString = s"$t"
  override val sort = to
}

object SortWrapper {
  def apply(t: Term, to: Sort) = t match {
    case _ if t.sort == to => t
    case sw: SortWrapper if sw.t.sort == to => sw.t
    case _ => new SortWrapper(t, to)
  }

  def unapply(sw: SortWrapper) = Some((sw.t, sw.to))
}

/* Trigger-related terms */

sealed trait PossibleTrigger extends Term with GenericTriggerGenerator.PossibleTrigger[Term, PossibleTrigger] {
  val asManifestation = this
  /* Returning this assumes that the possible trigger is always the trigger
   * term itself. This is not the case, for example, on Silver's side, where
   * an old-expression itself is not the trigger, but where the expression
   * nested in 'old' is the trigger.
   */
}

sealed trait PossibleBinaryOpTrigger[T <: Term] extends PossibleTrigger { self: BinaryOp[T] =>
  lazy val getArgs = p0 :: p1 :: Nil
}

sealed trait ForbiddenInTrigger extends Term with GenericTriggerGenerator.ForbiddenInTrigger[Sort] {
  lazy val typ = sort
}

/* Other terms */

class Distinct(val ts: Set[Term]) extends BooleanTerm with StructuralEquality with ForbiddenInTrigger {
  assert(ts.nonEmpty, "Distinct requires at least term.")

  val equalityDefiningMembers = ts :: Nil
  override val toString = s"Distinct($ts)"
}

object Distinct {
  def apply(ts: Set[Term]): Term =
    if (ts.nonEmpty) new Distinct(ts)
    else True()

  def unapply(d: Distinct) = Some(d.ts)
}

case class Let(x: Var, t: Term, body: Term) extends Term with ForbiddenInTrigger {
  val sort = body.sort
  override lazy val toString = s"let $x = $t in $body"
}

/* Predefined terms */

object predef {
  val `?s` = Var("s@$", sorts.Snap) // with SnapshotTerm
  val `?r` = Var("r", sorts.Ref)

  val Zero = IntLiteral(0)
  val One = IntLiteral(1)
}

/* Convenience functions */

object perms {
  def IsNonNegative(p: Term) =
    Or(p === NoPerm(), IsPositive(p))
      /* All basic static simplifications should be covered by Equals,
       * IsPositive and or
       */

  def IsPositive(p: Term) = p match {
    case _: NoPerm => False()
    case _: FullPerm | _: WildcardPerm => True()
    case fp: FractionPerm if fp.isDefinitelyPositive => True()
    case _ => PermLess(NoPerm(), p)
  }

  def IsAsPermissive(p1: Term, p2: Term) = Or(p1 === p2, PermLess(p2, p1))

  def IsNoAccess(p: Term) = p match {
    case _: NoPerm => True()
    case  _: PermPlus | PermMinus(_, _: WildcardPerm) => False()
      /* ATTENTION: This is only sound if both plus operands and the left minus operand are positive! */
    case _ => Or(p === NoPerm(), PermLess(p, NoPerm()))
  }
}

/* Utility functions */

object utils {
  def BigPermSum(it: Iterable[Term], f: Term => Term = t => t): Term =
    silicon.utils.mapReduceLeft(it, f, PermPlus, NoPerm())

  @scala.annotation.elidable(level = scala.annotation.elidable.ASSERTION)
  def assertSort(t: Term, desc: String, s: Sort) {
    assert(t.sort == s,
           "Expected %s %s to be of sort %s, but found %s.".format(desc, t, s, t.sort))
  }

  @scala.annotation.elidable(level = scala.annotation.elidable.ASSERTION)
  def assertSort(t: Term, desc: String, xs: Seq[Sort]) {
    assert(xs.contains(t.sort),
           "Expected %s %s to be one of sorts %s, but found %s.".format(desc, t, xs, t.sort))
  }

  @scala.annotation.elidable(level = scala.annotation.elidable.ASSERTION)
  def assertSort(t: Term, desc: String, sortDesc: String, f: Sort => Boolean) {
    assert(f(t.sort),
      "Expected %s %s to be of sort %s, but found %s.".format(desc, t, sortDesc, t.sort))
  }

  @scala.annotation.elidable(level = scala.annotation.elidable.ASSERTION)
  def assertSameSeqSorts(t0: Term, t1: Term) {
    assert(
      (t0.sort, t1.sort) match {
        case (sorts.Seq(a), sorts.Seq(b)) if a == b => true
        case _ => false
      },
      "Expected both operands to be of sort Seq(X), but found %s (%s) and %s (%s)"
        .format(t0, t0.sort, t1, t1.sort))
  }

  @scala.annotation.elidable(level = scala.annotation.elidable.ASSERTION)
  def assertSameSetSorts(t0: Term, t1: Term) {
    assert(
      (t0.sort, t1.sort) match {
        case (sorts.Set(a), sorts.Set(b)) if a == b => true
        case _ => false
      },
      "Expected both operands to be of sort Set(X), but found %s (%s) and %s (%s)"
        .format(t0, t0.sort, t1, t1.sort))
  }

  @scala.annotation.elidable(level = scala.annotation.elidable.ASSERTION)
  def assertSameMultisetSorts(t0: Term, t1: Term) {
    assert(
      (t0.sort, t1.sort) match {
        case (sorts.Multiset(a), sorts.Multiset(b)) if a == b => true
        case _ => false
      },
      "Expected both operands to be of sort Multiset(X), but found %s (%s) and %s (%s)"
        .format(t0, t0.sort, t1, t1.sort))
  }
}

object implicits {
  import scala.language.implicitConversions

  implicit def intToTerm(i: Int): IntLiteral = IntLiteral(i)
  implicit def boolToTerm(b: Boolean): BooleanLiteral = if (b) True() else False()
}<|MERGE_RESOLUTION|>--- conflicted
+++ resolved
@@ -309,15 +309,9 @@
 
 sealed trait Quantifier
 
-<<<<<<< HEAD
 case object Forall extends Quantifier {
-  def apply(qvar: Var, tBody: Term, trigger: Trigger) =
-    Quantification(Forall, qvar :: Nil, tBody, trigger :: Nil)
-=======
-object Forall extends Quantifier {
   def apply(qvar: Var, tBody: Term, trigger: Trigger): Quantification =
     apply(qvar, tBody, trigger, "")
->>>>>>> 8013eb43
 
   def apply(qvar: Var, tBody: Term, trigger: Trigger, name: String) =
     Quantification(Forall, qvar :: Nil, tBody, trigger :: Nil, name)
@@ -353,18 +347,8 @@
     val (triggers, extraVars) =
       TriggerGenerator.generateFirstTriggers(qvars, computeTriggersFrom).getOrElse((Nil, Nil))
 
-<<<<<<< HEAD
-    Quantification(Forall, qvars ++ extraVars, tBody, triggers)
-  }
-
-  def unapply(q: Quantification) = q match {
-    case Quantification(Forall, qvars, tBody, triggers) => Some((qvars, tBody, triggers))
-    case _ => None
-  }
-=======
       Quantification(Forall, qvars ++ extraVars, tBody, triggers, name)
     }
->>>>>>> 8013eb43
 
   def unapply(q: Quantification) = q match {
     case Quantification(Forall, qvars, tBody, triggers, name) => Some((qvars, tBody, triggers, name))
