/*
 * This Source Code Form is subject to the terms of the Mozilla Public
 * License, v. 2.0. If a copy of the MPL was not distributed with this
 * file, You can obtain one at http://mozilla.org/MPL/2.0/.
 */

package viper
package silicon
package state.terms

import scala.reflect._
import silver.ast.utility.{GenericTriggerGenerator, Visitor}

/* Why not have a Term[S <: Sort]?
 * Then we cannot have optimising extractor objects anymore, because these
 * don't take type parameters. However, defining a DSL seems to only be
 * possible when Term can be parameterised ...
 * Hm, reusing e.g. Times for Ints and Perm seems to be problematic w.r.t.
 * to optimising extractor objects because the optimisations depend on the
 * sort, e.g. IntLiteral(a) * IntLiteral(b) ~~> IntLiteral(a * b),
 *            Perm(t) * FullPerm() ~~> Perm(t)
 * It would be better if we could specify dsl.Operand for different
 * Term[Sorts], along with the optimisations. Maybe some type level
 * programming can be used to have an implicit that applies the
 * optimisations, as done in the work on the type safe builder pattern.
 */

/*
 * Sorts
 */

sealed trait Sort extends Symbol

object sorts {
  import scala.collection.{Seq => SISeq}

  object Snap extends Sort { val id = "Snap"; override val toString = id }
  object Int extends Sort { val id = "Int"; override val toString = id }
  object Bool extends Sort { val id = "Bool"; override val toString = id }
  object Ref extends Sort { val id = "Ref"; override val toString = id }
  object Perm extends Sort { val id = "Perm"; override val toString = id }
  object Unit extends Sort { val id = "()"; override val toString = id }

  case class Seq(elementsSort: Sort) extends Sort {
    val id = "Seq[%s]".format(elementsSort)
    override val toString = id
  }

  case class Set(elementsSort: Sort) extends Sort {
    val id = "Set[%s]".format(elementsSort)
    override val toString = id
  }

  case class Multiset(elementsSort: Sort) extends Sort {
    val id = "Multiset[%s]".format(elementsSort)
    override val toString = id
  }

  class Arrow private (val from: SISeq[Sort], val to: Sort) extends Sort
      with StructuralEquality {

    val equalityDefiningMembers = from :: to :: Nil
    val id = s"${from mkString " x "} -> $to"
    override val toString = id
  }

  object Arrow extends ((SISeq[Sort], Sort) => Sort) {
    def apply(from: SISeq[Sort], to: Sort) = {
      val actualFrom = from match {
        case SISeq() => SISeq(sorts.Unit)
        case SISeq(sorts.Unit) => from
        case other =>
          Predef.assert(!other.contains(sorts.Unit), "")
          other
      }

      new Arrow(actualFrom, to)
    }

    def apply(from: Sort, to: Sort) = new Arrow(List(from), to)

    def unapply(arrow: Arrow) = Some((arrow.from, arrow.to))
  }

  case class UserSort(id: String) extends Sort {
    override val toString = id
  }

  case class FieldValueFunction(codomainSort: Sort) extends Sort {
    val id = "FVF[%s]".format(codomainSort)
    override val toString = id
  }
}

/*
 * Declarations
 */

sealed trait Decl

case class VarDecl(v: Var) extends Decl
case class SortDecl(sort: Sort) extends Decl
case class FunctionDecl(func: Function) extends Decl
case class SortWrapperDecl(from: Sort, to: Sort) extends Decl
case class MacroDecl(id: String, args: Seq[Var], body: Term) extends Decl

/*
 * Basic terms
 */

/* TODO: Should extend viper.silver.ast.Node in order to share all the
 *       visitor-related methods.
 *       To do this, Node has to be made parametric in the type of concrete
 *       Nodes that the visitors operate on. Also, the 'subnodes/subterms'
 *       function must be customizable.
 */
sealed trait Term /*extends Traversable[Term]*/ {
  def sort: Sort

  def ===(t: Term): Term = Equals(this, t)
  def !==(t: Term): Term = Not(Equals(this, t))

  def convert(to: Sort): Term = SortWrapper(this, to)

  lazy val subterms = state.utils.subterms(this)

  /** @see [[Visitor.visit()]] */
  def visit(f: PartialFunction[Term, Any]) =
    Visitor.visit(this, state.utils.subterms)(f)

  /** @see [[Visitor.reduceTree()]] */
  def reduceTree[R](f: (Term, Seq[R]) => R) = Visitor.reduceTree(this, state.utils.subterms)(f)

  /** @see [[Visitor.existsDefined()]] */
  def existsDefined(f: PartialFunction[Term, Any]): Boolean =
    Visitor.existsDefined(this, state.utils.subterms)(f)

  /** @see [[Visitor.hasSubnode()]] */
  def hasSubterm(subterm: Term): Boolean = Visitor.hasSubnode(this, subterm, state.utils.subterms)

  /** @see [[Visitor.deepCollect()]] */
  def deepCollect[R](f: PartialFunction[Term, R]) : Seq[R] =
    Visitor.deepCollect(Seq(this), state.utils.subterms)(f)

  /** @see [[Visitor.shallowCollect()]] */
  def shallowCollect[R](f: PartialFunction[Term, R]): Seq[R] =
    Visitor.shallowCollect(Seq(this), state.utils.subterms)(f)

  /** @see [[Visitor.find()]] */
  def find[R](f: PartialFunction[Term, R]): Option[R] =
    Visitor.find(this, state.utils.subterms)(f)

  /** @see [[state.utils.transform()]] */
  def transform(pre: PartialFunction[Term, Term] = PartialFunction.empty)
               (recursive: Term => Boolean = !pre.isDefinedAt(_),
                post: PartialFunction[Term, Term] = PartialFunction.empty)
               : this.type =

    state.utils.transform[this.type](this, pre)(recursive, post)

  def replace(original: Term, replacement: Term): Term =
    this.transform{case `original` => replacement}()

  def replace[T <: Term : ClassTag](replacements: Map[T, Term]): Term = {
    this.transform{case t: T if replacements.contains(t) => replacements(t)}()
  }

  def replace(originals: Seq[Term], replacements: Seq[Term]): Term = {
    this.replace(toMap(originals.zip(replacements)))
  }
}

trait UnaryOp[E] {
  def op: String = getClass.getSimpleName.stripSuffix("$") + ":"
  /* If UnaryOp is extended by a case-class then getSimpleName returns
   * the class name suffixed with a dollar sign.
   */
  def p: E

  override def toString = op + p
}

trait BinaryOp[E] {
  def op: String = getClass.getSimpleName.stripSuffix("$")
  def p0: E
  def p1: E

  override def toString = "%s %s %s".format(p0, op, p1)
}

trait StructuralEqualityUnaryOp[E] extends UnaryOp[E] {
  override def equals(other: Any) =
    this.eq(other.asInstanceOf[AnyRef]) || (other match {
      case uop: UnaryOp[_] if uop.getClass.eq(this.getClass) => p == uop.p
      case _ => false
    })

  override def hashCode(): Int = p.hashCode
}

trait StructuralEqualityBinaryOp[E] extends BinaryOp[E] {
  override def equals(other: Any) =
    this.eq(other.asInstanceOf[AnyRef]) || (other match {
      case bop: BinaryOp[_] if bop.getClass.eq(this.getClass) =>
        /* getClass identity is checked in order to prohibit that different
         * subtypes of BinaryOp are considered equal.
         */
        p0 == bop.p0 && p1 == bop.p1

      case _ => false
    })

  override def hashCode(): Int = p0.hashCode() * p1.hashCode()
}

trait StructuralEquality { self: AnyRef =>
  val equalityDefiningMembers: Seq[Any]

  override val hashCode = silver.utility.Common.generateHashCode(equalityDefiningMembers)

  override def equals(other: Any) = (
    this.eq(other.asInstanceOf[AnyRef])
      || (other match {
      case se: StructuralEquality if this.getClass.eq(se.getClass) =>
        equalityDefiningMembers == se.equalityDefiningMembers
      case _ => false
    }))
}

/* Symbols */

sealed trait Symbol {
  def id: String
}

case class Var(id: String, sort: Sort) extends Symbol with Term {
  override val toString = id
}

/* TODO: id should be a Symbol, not a String. In general, no terms should talk a
 *       String where an id or some other kind of symbol is expected.
 *       The TermTo<SomeOutputLanguage>Converter should then take care of
 *       sanitising all symbols.
 *
 * TODO: As a related issue, it should also be the Converters that decide how to
 *       distinguish limited functions from unlimited ones. The Function term
 *       could take a flag instead that indicates if this is the (un)limited
 *       version.
 */
class Function(val id: String, val sort: sorts.Arrow)
    extends Symbol
       with Term
       with StructuralEquality {

  lazy val limitedVersion = Function(id + "$", sort)
  val equalityDefiningMembers = id :: sort :: Nil
  override val toString = s"$id: $sort"
}

object Function {
  def apply(id: String, sort: sorts.Arrow) = new Function(id, sort)

  def apply(id: String, argSorts: Seq[Sort], toSort: Sort) = {
    val symbolSort = sorts.Arrow(argSorts, toSort)

    new Function(id, symbolSort)
  }

  def unapply(f: Function) = Some((f.id, f.sort))
}

/* Literals */

sealed trait Literal extends Term

case object Unit extends SnapshotTerm with Literal {
  override val toString = "_"
}

case class IntLiteral(n: BigInt) extends ArithmeticTerm with Literal {
  def +(m: Int) = IntLiteral(n + m)
  def -(m: Int) = IntLiteral(n - m)
  def *(m: Int) = IntLiteral(n * m)
  def /(m: Int) = Div(this, IntLiteral(m))
  override val toString = n.toString()
}

case class Null() extends Term with Literal {
  val sort = sorts.Ref
  override val toString = "Null"
}

sealed trait BooleanLiteral extends BooleanTerm with Literal {
  def value: Boolean
  override def toString = value.toString
}

case class True() extends BooleanLiteral {
  val value = true
  override val toString = "True"
}

case class False() extends BooleanLiteral {
  val value = false
  override val toString = "False"
}

/* Quantifiers */

sealed trait Quantifier

case object Forall extends Quantifier {
  def apply(qvar: Var, tBody: Term, trigger: Trigger): Quantification =
    apply(qvar, tBody, trigger, "")

  def apply(qvar: Var, tBody: Term, trigger: Trigger, name: String) =
    Quantification(Forall, qvar :: Nil, tBody, trigger :: Nil, name)

  def apply(qvar: Var, tBody: Term, triggers: Seq[Trigger]): Quantification =
    apply(qvar, tBody, triggers, "")

  def apply(qvar: Var, tBody: Term, triggers: Seq[Trigger], name: String) =
    Quantification(Forall, qvar :: Nil, tBody, triggers, name)

  def apply(qvars: Seq[Var], tBody: Term, trigger: Trigger): Quantification =
    apply(qvars, tBody, trigger, "")

  def apply(qvars: Seq[Var], tBody: Term, trigger: Trigger, name: String) =
    Quantification(Forall, qvars, tBody, trigger :: Nil, name)

  def apply(qvars: Seq[Var], tBody: Term, triggers: Seq[Trigger]): Quantification =
    apply(qvars, tBody, triggers, "")

  def apply(qvars: Seq[Var], tBody: Term, triggers: Seq[Trigger], name: String) =
    Quantification(Forall, qvars, tBody, triggers, name)

  def apply(qvar: Var, tBody: Term, computeTriggersFrom: Seq[Term])(implicit dummy: DummyImplicit): Quantification =
    apply(qvar, tBody, computeTriggersFrom, "")(dummy)

  def apply(qvar: Var, tBody: Term, computeTriggersFrom: Seq[Term], name: String)(implicit dummy: DummyImplicit): Quantification =
    this(qvar :: Nil, tBody, computeTriggersFrom, name)

  def apply(qvars: Seq[Var], tBody: Term, computeTriggersFrom: Seq[Term])(implicit dummy: DummyImplicit): Quantification =
    apply(qvars, tBody, computeTriggersFrom, "")(dummy)

  def apply(qvars: Seq[Var], tBody: Term, computeTriggersFrom: Seq[Term], name: String)(implicit dummy: DummyImplicit) = {
    val (triggers, extraVars) =
      TriggerGenerator.generateFirstTriggers(qvars, computeTriggersFrom).getOrElse((Nil, Nil))

      Quantification(Forall, qvars ++ extraVars, tBody, triggers, name)
    }

  def unapply(q: Quantification) = q match {
    case Quantification(Forall, qvars, tBody, triggers, name) => Some((qvars, tBody, triggers, name))
    case _ => None
  }

  override val toString = "QA"
}

object Exists extends Quantifier {
  def apply(qvar: Var, tBody: Term, triggers: Seq[Trigger]) =
    Quantification(Exists, qvar :: Nil, tBody, triggers)

  def apply(qvars: Seq[Var], tBody: Term, triggers: Seq[Trigger]) =
    Quantification(Exists, qvars, tBody, triggers)

  def apply(qvars: Iterable[Var], tBody: Term, triggers: Seq[Trigger]) =
    Quantification(Exists, qvars.toSeq, tBody, triggers)

  override val toString = "QE"
}

class Trigger private[terms] (val p: Seq[Term]) extends StructuralEqualityUnaryOp[Seq[Term]] {
  override val toString = s"{${p.mkString(",")}}"
}

object Trigger extends (Seq[Term] => Trigger) {
  def apply(t: Term) = new Trigger(t :: Nil)
  def apply(ts: Seq[Term]) = new Trigger(ts)

  def unapply(trigger: Trigger) = Some(trigger.p)
}

class Quantification private[terms] (val q: Quantifier,
                                     val vars: Seq[Var],
                                     val body: Term,
                                     val triggers: Seq[Trigger],
                                     val name: String)
    extends BooleanTerm
       with StructuralEquality {

  lazy val autoTrigger: Quantification = {
    if (triggers.nonEmpty) {
      /* Triggers were given explicitly */
      this
    } else {
      TriggerGenerator.generateTriggers(vars, body) match {
        case Some((generatedTriggers, extraVariables)) =>
          Quantification(q, vars ++ extraVariables, body, generatedTriggers, name)
        case _ =>
          this
      }
    }
  }

  val equalityDefiningMembers = q :: vars :: body :: triggers :: Nil

  override val toString = s"$q ${vars.mkString(",")} :: $body"
}

object Quantification extends ((Quantifier, Seq[Var], Term, Seq[Trigger], String) => Quantification) {
  def apply(q: Quantifier, vars: Seq[Var], tBody: Term, triggers: Seq[Trigger]): Quantification =
    apply(q, vars, tBody, triggers, "")

  def apply(q: Quantifier, vars: Seq[Var], tBody: Term, triggers: Seq[Trigger], name: String) =
    /* TODO: If we optimise away a quantifier, we cannot, for example, access
     *       autoTrigger on the returned object.
     */
    new Quantification(q, vars, tBody, triggers, name)
//    tBody match {
//    case True() | False() => tBody
//    case _ => new Quantification(q, vars, tBody, triggers)
//  }

  def unapply(q: Quantification) = Some((q.q, q.vars, q.body, q.triggers, q.name))
}

/* Arithmetic expression terms */

sealed abstract class ArithmeticTerm extends Term {
  val sort = sorts.Int
}

class Plus(val p0: Term, val p1: Term) extends ArithmeticTerm
    with BinaryOp[Term] with StructuralEqualityBinaryOp[Term]
    with ForbiddenInTrigger {

  override val op = "+"
}

object Plus extends ((Term, Term) => Term) {
  import predef.Zero

  def apply(e0: Term, e1: Term) = (e0, e1) match {
    case (t0, Zero) => t0
    case (Zero, t1) => t1
    case (IntLiteral(n0), IntLiteral(n1)) => IntLiteral(n0 + n1)
    case _ => new Plus(e0, e1)
  }

  def unapply(t: Plus) = Some((t.p0, t.p1))
}

class Minus(val p0: Term, val p1: Term) extends ArithmeticTerm
    with BinaryOp[Term] with StructuralEqualityBinaryOp[Term]
    with ForbiddenInTrigger {

  override val op = "-"
}

object Minus extends ((Term, Term) => Term) {
  import predef.Zero

  def apply(e0: Term, e1: Term) = (e0, e1) match {
    case (t0, Zero) => t0
    case (IntLiteral(n0), IntLiteral(n1)) => IntLiteral(n0 - n1)
    case (t0, t1) if t0 == t1 => Zero
    case _ => new Minus(e0, e1)
  }

  def unapply(t: Minus) = Some((t.p0, t.p1))
}

class Times(val p0: Term, val p1: Term) extends ArithmeticTerm
    with BinaryOp[Term] with StructuralEqualityBinaryOp[Term]
    with ForbiddenInTrigger {

  override val op = "*"
}

object Times extends ((Term, Term) => Term) {
  import predef.{Zero, One}

  def apply(e0: Term, e1: Term) = (e0, e1) match {
    case (t0, Zero) => Zero
    case (Zero, t1) => Zero
    case (t0, One) => t0
    case (One, t1) => t1
    case (IntLiteral(n0), IntLiteral(n1)) => IntLiteral(n0 * n1)
    case _ => new Times(e0, e1)
  }

  def unapply(t: Times) = Some((t.p0, t.p1))
}

case class Div(p0: Term, p1: Term) extends ArithmeticTerm
    with BinaryOp[Term] with ForbiddenInTrigger {

  override val op = "/"
}

case class Mod(p0: Term, p1: Term) extends ArithmeticTerm
    with BinaryOp[Term] with ForbiddenInTrigger {

  override val op = "%"
}

/* Boolean expression terms */

sealed trait BooleanTerm extends Term { override val sort = sorts.Bool }

class Not(val p: Term) extends BooleanTerm
    with StructuralEqualityUnaryOp[Term] with ForbiddenInTrigger {

  override val op = "!"

  override val toString = p match {
    case eq: BuiltinEquals => eq.p0.toString + " != " + eq.p1.toString
    case _ => super.toString
  }
}

object Not extends (Term => Term) {
  def apply(e0: Term) = e0 match {
    case Not(e1) => e1
    case True() => False()
    case False() => True()
    case _ => new Not(e0)
  }

  def unapply(e: Not) = Some(e.p)
}

class Or(val ts: Seq[Term]) extends BooleanTerm
    with StructuralEquality with ForbiddenInTrigger {

  assert(ts.nonEmpty, "Expected at least one term, but found none")

  val equalityDefiningMembers = ts

  override lazy val toString = ts.mkString(" || ")
}

/* TODO: Or should be (Term, Term) => BooleanTerm, but that would require
 *       a Boolean(t: Term) wrapper, because e0/e1 may just be a Var.
 *       It would be sooooo handy to be able to work with Term[Sort], but
 *       that conflicts with using extractor objects to simplify terms,
 *       since extractor objects can't be type-parametrised.
 */
object Or extends (Iterable[Term] => Term) {
  def apply(ts: Term*) = createOr(ts)
  def apply(ts: Iterable[Term]) = createOr(ts.toSeq)

  //  def apply(e0: Term, e1: Term) = (e0, e1) match {
  //    case (True(), _) | (_, True()) => True()
  //    case (False(), _) => e1
  //    case (_, False()) => e0
  //    case _ if e0 == e1 => e0
  //    case _ => new Or(e0, e1)
  //  }

  @inline
  def createOr(_ts: Seq[Term]): Term = {
    var ts = _ts.flatMap { case Or(ts1) => ts1; case other => other :: Nil}
    ts = _ts.filterNot(_ == False())
    ts = ts.distinct

    ts match {
      case Seq() => False()
      case Seq(t) => t
      case _ => new Or(ts)
    }
  }

  def unapply(e: Or) = Some(e.ts)
}

class And(val ts: Seq[Term]) extends BooleanTerm
    with StructuralEquality with ForbiddenInTrigger {

  assert(ts.nonEmpty, "Expected at least one term, but found none")

  val equalityDefiningMembers = ts

  override lazy val toString = ts.mkString(" && ")
}

object And extends (Iterable[Term] => Term) {
  def apply(ts: Term*) = createAnd(ts)
  def apply(ts: Iterable[Term]) = createAnd(ts.toSeq)

  @inline
  def createAnd(_ts: Seq[Term]): Term = {
    var ts = _ts.flatMap { case And(ts1) => ts1; case other => other :: Nil}
    ts = _ts.filterNot(_ == True())
    ts = ts.distinct

    ts match {
      case Seq() => True()
      case Seq(t) => t
      case _ => new And(ts)
    }
  }

  def unapply(e: And) = Some(e.ts)
}

class Implies(val p0: Term, val p1: Term) extends BooleanTerm
    with StructuralEqualityBinaryOp[Term]
    with ForbiddenInTrigger {

  override val op = "==>"
}

object Implies extends ((Term, Term) => Term) {
  def apply(e0: Term, e1: Term): Term = (e0, e1) match {
    case (True(), _) => e1
    case (False(), _) => True()
    case (_, True()) => True()
    case (_, Implies(e10, e11)) => Implies(And(e0, e10), e11)
    case _ if e0 == e1 => True()
    case _ => new Implies(e0, e1)
  }

  def unapply(e: Implies) = Some((e.p0, e.p1))
}

object Implied extends ((Term, Term) => Term) {
  def apply(e0: Term, e1: Term): Term = Implies(e1, e0)
}

class Iff(val p0: Term, val p1: Term) extends BooleanTerm
    with StructuralEqualityBinaryOp[Term]
    with ForbiddenInTrigger {

  override val op = "<==>"
}

object Iff extends ((Term, Term) => Term) {
  def apply(e0: Term, e1: Term) = (e0, e1) match {
    case (True(), _) => e1
    case (_, True()) => e0
    case _ if e0 == e1 => True()
    case _ => new Iff(e0, e1)
  }

  def unapply(e: Iff) = Some((e.p0, e.p1))
}

class Ite(val t0: Term, val t1: Term, val t2: Term)
    extends Term
       with ForbiddenInTrigger
       with StructuralEquality {

  assert(t0.sort == sorts.Bool && t1.sort == t2.sort, /* @elidable */
      "Ite term Ite(%s, %s, %s) is not well-sorted: %s, %s, %s"
      .format(t0, t1, t2, t0.sort, t1.sort, t2.sort))


  val equalityDefiningMembers = t0 :: t1 :: t2 :: Nil
  val sort = t1.sort
  override val toString = "(%s ? %s : %s)".format(t0, t1, t2)
}

object Ite extends ((Term, Term, Term) => Term) {
  def apply(e0: Term, e1: Term, e2: Term) = (e0, e1, e2) match {
    case _ if e1 == e2 => e1
    case (True(), _, _) => e1
    case (False(), _, _) => e2
    case (_, True(), False()) => e0
    case (_, False(), True()) => Not(e0)
    case _ => new Ite(e0, e1, e2)
  }

  def unapply(e: Ite) = Some((e.t0, e.t1, e.t2))
}

/* Comparison expression terms */

sealed trait ComparisonTerm extends BooleanTerm

sealed trait Equals extends ComparisonTerm with BinaryOp[Term] { override val op = "==" }

object Equals extends ((Term, Term) => BooleanTerm) {
  def apply(e0: Term, e1: Term) = {
    assert(e0.sort == e1.sort,
           "Expected both operands to be of the same sort, but found %s (%s) and %s (%s)."
           .format(e0.sort, e0, e1.sort, e1))

    if (e0 == e1)
      True()
    else
      e0.sort match {
        case sorts.Snap =>
          (e0, e1) match {
            case (sw1: SortWrapper, sw2: SortWrapper) if sw1.t.sort != sw2.t.sort =>
              assert(false, s"Equality '(Snap) $e0 == (Snap) $e1' is not allowed")
            case (c1: Combine, sw2: SortWrapper) =>
              assert(false, s"Equality '$e0 == (Snap) $e1' is not allowed")
            case (sw1: SortWrapper, c2: Combine) =>
              assert(false, s"Equality '(Snap) $e0 == $e1' is not allowed")
            case _ => /* Ok */
          }

          new BuiltinEquals(e0, e1)

        case sorts.Perm => BuiltinEquals.forPerm(e0, e1)
        case _: sorts.Seq | _: sorts.Set | _: sorts.Multiset => new CustomEquals(e0, e1)
        case _ => new BuiltinEquals(e0, e1)
      }
  }

  def unapply(e: Equals) = Some((e.p0, e.p1))
}

/* Represents built-in equality, e.g., '=' in SMT-LIB */
class BuiltinEquals private[terms] (val p0: Term, val p1: Term) extends Equals
    with StructuralEqualityBinaryOp[Term]
    with ForbiddenInTrigger {
}

object BuiltinEquals {
  def forPerm(t1: Term, t2: Term) = (t1, t2) match {
    case (FullPerm(), NoPerm()) | (NoPerm(), FullPerm()) => False()
    case (NoPerm(), fp: FractionPerm) if fp.isDefinitelyPositive => False()
    case (fp: FractionPerm, NoPerm()) if fp.isDefinitelyPositive => False()
    case (FullPerm(), fp: FractionPerm) if fp.isLiteral => False()
    case (fp: FractionPerm, FullPerm()) if fp.isLiteral => False()
    case _ => new BuiltinEquals(t1, t2)
  }

  def apply(t1: Term, t2: Term) = new BuiltinEquals(t1, t2)

  def unapply(e: BuiltinEquals) = Some((e.p0, e.p1))
}

/* Custom equality that (potentially) needs to be axiomatised. */
class CustomEquals private[terms] (val p0: Term, val p1: Term) extends Equals
    with StructuralEqualityBinaryOp[Term]
    with PossibleTrigger {

  def getArgs = p0 :: p1 :: Nil
  def withArgs(args: Seq[Term]) = Equals(args(0), args(1)).asInstanceOf[CustomEquals]
    /* The cast will raise an exception if the equality has been optimised away */
}

object CustomEquals {
  def apply(t1: Term, t2: Term) = new CustomEquals(t1, t2)
  def unapply(e: CustomEquals) = Some((e.p0, e.p1))
}

class Less(val p0: Term, val p1: Term) extends ComparisonTerm
    with StructuralEqualityBinaryOp[Term]
    with ForbiddenInTrigger {

  assert(p0.sort == p1.sort,
    "Expected both operands to be of the same sort, but found %s (%s) and %s (%s)."
      .format(p0.sort, p0, p1.sort, p1))

  override val op = "<"
}

object Less extends /* OptimisingBinaryArithmeticOperation with */ ((Term, Term) => Term) {
  def apply(e0: Term, e1: Term) = (e0, e1) match {
    case (IntLiteral(n0), IntLiteral(n1)) => if (n0 < n1) True() else False()
    case (t0, t1) if t0 == t1 => False()
    case _ => new Less(e0, e1)
  }

  def unapply(e: Less) = Some((e.p0, e.p1))
}

class AtMost(val p0: Term, val p1: Term) extends ComparisonTerm
    with StructuralEqualityBinaryOp[Term]
    with ForbiddenInTrigger {

  override val op = "<="
}

object AtMost extends /* OptimisingBinaryArithmeticOperation with */ ((Term, Term) => Term) {
  def apply(e0: Term, e1: Term) = (e0, e1) match {
    case (IntLiteral(n0), IntLiteral(n1)) => if (n0 <= n1) True() else False()
    case (t0, t1) if t0 == t1 => True()
    case _ => new AtMost(e0, e1)
  }

  def unapply(e: AtMost) = Some((e.p0, e.p1))
}

class Greater(val p0: Term, val p1: Term) extends ComparisonTerm
    with StructuralEqualityBinaryOp[Term]
    with ForbiddenInTrigger {

  override val op = ">"
}

object Greater extends /* OptimisingBinaryArithmeticOperation with */ ((Term, Term) => Term) {
  def apply(e0: Term, e1: Term) = (e0, e1) match {
    case (IntLiteral(n0), IntLiteral(n1)) => if (n0 > n1) True() else False()
    case (t0, t1) if t0 == t1 => False()
    case _ => new Greater(e0, e1)
  }

  def unapply(e: Greater) = Some((e.p0, e.p1))
}

class AtLeast(val p0: Term, val p1: Term) extends ComparisonTerm
    with StructuralEqualityBinaryOp[Term]
    with ForbiddenInTrigger {

  override val op = ">="
}

object AtLeast extends /* OptimisingBinaryArithmeticOperation with */ ((Term, Term) => Term) {
  def apply(e0: Term, e1: Term) = (e0, e1) match {
    case (IntLiteral(n0), IntLiteral(n1)) => if (n0 >= n1) True() else False()
    case (t0, t1) if t0 == t1 => True()
    case _ => new AtLeast(e0, e1)
  }

  def unapply(e: AtLeast) = Some((e.p0, e.p1))
}

/*
 * Permissions
 */

sealed trait Permissions extends Term {
  val sort = sorts.Perm
}

case class NoPerm() extends Permissions { override val toString = "Z" }
case class FullPerm() extends Permissions { override val toString = "W" }
case class WildcardPerm(v: Var) extends Permissions { override val toString = v.toString }

class FractionPerm(val n: Term, val d: Term)
    extends Permissions
       with StructuralEquality {

  lazy val isDefinitelyPositive = literal match {
    case Some((i1, i2)) => 0 < i1 * i2
    case None => false
  }

  lazy val isLiteral = literal.nonEmpty

  lazy val literal = (n, d) match {
    case (IntLiteral(i1), IntLiteral(i2)) => Some((i1, i2))
    case _ => None
  }

  val equalityDefiningMembers = n :: d :: Nil
  override val toString = s"$n/$d"
}

object FractionPerm extends ((Term, Term) => Permissions) {
  def apply(n: Term, d: Term) =
    if (n == predef.Zero) NoPerm()
    else if (n == d) FullPerm()
    else new FractionPerm(n, d)

  def unapply(fp: FractionPerm) = Some((fp.n, fp.d))
}

case class IsValidPermVar(v: Var) extends BooleanTerm {
  override val toString = s"PVar($v)"
}

case class IsReadPermVar(v: Var, ub: Term) extends BooleanTerm {
  override val toString = s"RdVar($v, $ub)"
}

class PermTimes(val p0: Term, val p1: Term)
    extends Permissions
       with BinaryOp[Term]
       with StructuralEqualityBinaryOp[Term]
       with ForbiddenInTrigger {

  override val op = "*"
}

object PermTimes extends ((Term, Term) => Term) {
  def apply(t0: Term, t1: Term) = (t0, t1) match {
    case (FullPerm(), t) => t
    case (t, FullPerm()) => t
    case (NoPerm(), _) => NoPerm()
    case (_, NoPerm()) => NoPerm()
    case (_, _) => new PermTimes(t0, t1)
  }

  def unapply(pt: PermTimes) = Some((pt.p0, pt.p1))
}

class IntPermTimes(val p0: Term, val p1: Term)
    extends Permissions
       with BinaryOp[Term]
       with StructuralEqualityBinaryOp[Term]
       with ForbiddenInTrigger {

  override val op = "*"
}

object IntPermTimes extends ((Term, Term) => Term) {
  import predef.{Zero, One}

  def apply(t0: Term, t1: Term) = (t0, t1) match {
    case (Zero, t) => NoPerm()
    case (One, t) => t
    case (_, NoPerm()) => NoPerm()
    case (_, _) => new IntPermTimes(t0, t1)
  }

  def unapply(pt: IntPermTimes) = Some((pt.p0, pt.p1))
}

case class PermIntDiv(p0: Term, p1: Term)
    extends Permissions
       with BinaryOp[Term]
//    with commonnodes.StructuralEqualityBinaryOp[Term]
       with ForbiddenInTrigger {

  utils.assertSort(p1, "Second term", sorts.Int)

  override val op = "/"
}

class PermPlus(val p0: Term, val p1: Term)
    extends Permissions
       with BinaryOp[Term]
       with StructuralEqualityBinaryOp[Term]
       with ForbiddenInTrigger {

  override val op = "+"
}

object PermPlus extends ((Term, Term) => Term) {
  def apply(t0: Term, t1: Term) = (t0, t1) match {
    case (NoPerm(), _) => t1
    case (_, NoPerm()) => t0
    case (FractionPerm(n1, d1), FractionPerm(n2, d2)) if d1 == d2 => FractionPerm(Plus(n1, n2), d1)
    case (PermMinus(t00, t01), _) if t01 == t1 => t00
    case (_, PermMinus(t10, t11)) if t11 == t0 => t10

    case (_, _) => new PermPlus(t0, t1)
  }

  def unapply(pp: PermPlus) = Some((pp.p0, pp.p1))
}

class PermMinus(val p0: Term, val p1: Term)
    extends Permissions
       with BinaryOp[Term]
       with StructuralEqualityBinaryOp[Term]
       with ForbiddenInTrigger {

  override val op = "-"

  override val toString = p1 match {
    case _: BinaryOp[_] => s"$p0 $op ($p1)"
    case _ => s"$p0 $op $p1"
  }
}

object PermMinus extends ((Term, Term) => Term) {
  def apply(t0: Term, t1: Term) = (t0, t1) match {
    case (_, NoPerm()) => t0
    case (p0, p1) if p0 == p1 => NoPerm()
    case (p0, PermMinus(p1, p2)) if p0 == p1 => p2
    case (PermPlus(p0, p1), p2) if p0 == p2 => p1
    case (PermPlus(p0, p1), p2) if p1 == p2 => p0
    case (_, _) => new PermMinus(t0, t1)
  }

  def unapply(pm: PermMinus) = Some((pm.p0, pm.p1))
}

class PermLess(val p0: Term, val p1: Term)
    extends BooleanTerm
       with BinaryOp[Term]
       with StructuralEqualityBinaryOp[Term]
       with ForbiddenInTrigger {

  override val toString = "(%s) < (%s)".format(p0, p1)

  override val op = "<"
}

object PermLess extends ((Term, Term) => Term) {
  def apply(t0: Term, t1: Term): Term = {
    (t0, t1) match {
      case _ if t0 == t1 => False()
      case (NoPerm(), FullPerm()) => True()
      case (FullPerm(), _: WildcardPerm) => False()

      case (`t0`, Ite(tCond, tIf, tElse)) =>
        /* The pattern p0 < b ? p1 < p2 arises very often in the context of quantified permissions.
         * Pushing the comparisons into the ite allows further simplifications.
         */
        Ite(tCond, PermLess(t0, tIf), PermLess(t0, tElse))

      case _ => new PermLess(t0, t1)
    }
  }

  def unapply(pl: PermLess) = Some((pl.p0, pl.p1))
}

case class PermMin(p0: Term, p1: Term) extends Permissions
    with BinaryOp[Term]
    with PossibleBinaryOpTrigger[Term] {

  utils.assertSort(p0, "Permission 1st", sorts.Perm)
  utils.assertSort(p1, "Permission 2nd", sorts.Perm)

  override val toString = s"min ($p0, $p1)"

  def withArgs(args: Seq[Term]) = PermMin(args(0), args(1))
}

/* Functions */

sealed trait Application extends Term {
  def function: Term
  def args: Seq[Term]
  def arrow: sorts.Arrow
}

sealed abstract class GenericApply extends Application {
  val arrow = function.sort match {
    case a: sorts.Arrow => a
    case other => sys.error(s"Cannot apply $function of sort $other to $args")
  }

  val sort = arrow.to

  override val toString = s"$function (${args.mkString(",")})"
}

case class Apply(function: Term, args: Seq[Term])
    extends GenericApply with PossibleTrigger {

  lazy val getArgs = function +: args
  def withArgs(args: Seq[Term]) = Apply(args.head, args.tail)
}

case class ApplyMacro(function: Term, args: Seq[Term])
    extends GenericApply with ForbiddenInTrigger

case class FApp(function: Function, snapshot: Term, actualArgs: Seq[Term])
    extends Application with PossibleTrigger {

  utils.assertSort(snapshot, "snapshot", sorts.Snap)

  val sort = function.sort.to
  val arrow = function.sort
  val args = snapshot +: actualArgs

  lazy val limitedVersion = FApp(function.limitedVersion, snapshot, actualArgs)

  override val toString = s"${function.id}(${args.mkString(",")})"

  val getArgs = args
  def withArgs(args: Seq[Term]) = FApp(function, args.head, args.tail)
}

/* Sequences */

sealed trait SeqTerm extends Term {
  val elementsSort: Sort
  val sort: sorts.Seq
}

case class SeqRanged(p0: Term, p1: Term) extends SeqTerm /* with BinaryOp[Term] */ with PossibleTrigger  {
  utils.assertSort(p0, "first operand", sorts.Int)
  utils.assertSort(p1, "second operand", sorts.Int)

  val elementsSort = sorts.Int
  val sort = sorts.Seq(elementsSort)

  override val toString = "[%s..%s]".format(p0, p1)

  lazy val getArgs = p0 :: p1 :: Nil
  def withArgs(args: Seq[Term]) = SeqRanged(args(0), args(1))
}

case class SeqNil(elementsSort: Sort) extends SeqTerm with Literal {
  val sort = sorts.Seq(elementsSort)
  override val toString = "Nil"
}

case class SeqSingleton(p: Term) extends SeqTerm /* with UnaryOp[Term] */ with PossibleTrigger {
  val elementsSort = p.sort
  val sort = sorts.Seq(elementsSort)

  override val toString = "[" + p + "]"

  lazy val getArgs = p :: Nil
  def withArgs(args: Seq[Term]) = SeqSingleton(args(0))
}

class SeqAppend(val p0: Term, val p1: Term) extends SeqTerm
    with StructuralEqualityBinaryOp[Term]
    with PossibleTrigger {

  val elementsSort = p0.sort.asInstanceOf[sorts.Seq].elementsSort
  val sort = sorts.Seq(elementsSort)

  override val op = "++"

  lazy val getArgs = p0 :: p1 :: Nil
  def withArgs(args: Seq[Term]) = SeqAppend(args(0), args(1))
}

object SeqAppend extends ((Term, Term) => SeqTerm) {
  def apply(t0: Term, t1: Term) = {
    utils.assertSameSeqSorts(t0, t1)
    new SeqAppend(t0, t1)
  }

  def unapply(sa: SeqAppend) = Some((sa.p0, sa.p1))
}

class SeqDrop(val p0: Term, val p1: Term) extends SeqTerm
    with StructuralEqualityBinaryOp[Term]
    with PossibleTrigger {

  val elementsSort = p0.sort.asInstanceOf[sorts.Seq].elementsSort
  val sort = sorts.Seq(elementsSort)

  override val toString = p0 + "[" + p1 + ":]"

  lazy val getArgs = p0 :: p1 :: Nil
  def withArgs(args: Seq[Term]) = SeqDrop(args(0), args(1))
}

object SeqDrop extends ((Term, Term) => SeqTerm) {
  def apply(t0: Term, t1: Term) = {
    utils.assertSort(t0, "first operand", "Seq", _.isInstanceOf[sorts.Seq])
    utils.assertSort(t1, "second operand", sorts.Int)
    new SeqDrop(t0, t1)
  }

  def unapply(sd: SeqDrop) = Some((sd.p0, sd.p1))
}

class SeqTake(val p0: Term, val p1: Term) extends SeqTerm
    with StructuralEqualityBinaryOp[Term]
    with PossibleTrigger {

  val elementsSort = p0.sort.asInstanceOf[sorts.Seq].elementsSort
  val sort = sorts.Seq(elementsSort)

  override val toString = p0 + "[:" + p1 + "]"

  lazy val getArgs = p0 :: p1 :: Nil
  def withArgs(args: Seq[Term]) = SeqTake(args(0), args(1))
}

object SeqTake extends ((Term, Term) => SeqTerm) {
  def apply(t0: Term, t1: Term) = {
    utils.assertSort(t0, "first operand", "Seq", _.isInstanceOf[sorts.Seq])
    utils.assertSort(t1, "second operand", sorts.Int)
    new SeqTake(t0, t1)
  }

  def unapply(st: SeqTake) = Some((st.p0, st.p1))
}

class SeqLength(val p: Term) extends Term
    with StructuralEqualityUnaryOp[Term]
    with PossibleTrigger {

  val sort = sorts.Int
  override val toString = "|" + p + "|"

  lazy val getArgs = p :: Nil
  def withArgs(args: Seq[Term]) = SeqLength(args(0))
}

object SeqLength {
  def apply(t: Term) = {
    utils.assertSort(t, "term", "Seq", _.isInstanceOf[sorts.Seq])
    new SeqLength(t)
  }

  def unapply(sl: SeqLength) = Some(sl.p)
}

class SeqAt(val p0: Term, val p1: Term) extends Term
    with StructuralEqualityBinaryOp[Term]
    with PossibleTrigger {

  val sort = p0.sort.asInstanceOf[sorts.Seq].elementsSort

  override val toString = p0 + "[" + p1 + "]"

  lazy val getArgs = p0 :: p1 :: Nil
  def withArgs(args: Seq[Term]) = SeqAt(args(0), args(1))
}

object SeqAt extends ((Term, Term) => Term) {
  def apply(t0: Term, t1: Term) = {
    utils.assertSort(t0, "first operand", "Seq", _.isInstanceOf[sorts.Seq])
    utils.assertSort(t1, "second operand", sorts.Int)
    new SeqAt(t0, t1)
  }

  def unapply(sa: SeqAt) = Some((sa.p0, sa.p1))
}

class SeqIn(val p0: Term, val p1: Term) extends BooleanTerm
    with StructuralEqualityBinaryOp[Term]
    with PossibleTrigger {

  override val toString = "%s in %s".format(p1, p0)

  lazy val getArgs = p0 :: p1 :: Nil
  def withArgs(args: Seq[Term]) = SeqIn(args(0), args(1))
}

object SeqIn extends ((Term, Term) => BooleanTerm) {
  def apply(t0: Term, t1: Term) = {
    utils.assertSort(t0, "first operand", "Seq", _.isInstanceOf[sorts.Seq])
    utils.assertSort(t1, "second operand", t0.sort.asInstanceOf[sorts.Seq].elementsSort)
    new SeqIn(t0, t1)
  }

  def unapply(si: SeqIn) = Some((si.p0, si.p1))
}

class SeqUpdate(val t0: Term, val t1: Term, val t2: Term)
    extends SeqTerm
       with StructuralEquality
       with PossibleTrigger {

  val sort = t0.sort.asInstanceOf[sorts.Seq]
  val elementsSort = sort.elementsSort
  val equalityDefiningMembers = t0 :: t1 :: t2 :: Nil
  override val toString = s"$t0[$t1] := $t2"

  lazy val getArgs = t0 :: t1 :: t2 :: Nil
  def withArgs(args: Seq[Term]) = SeqUpdate(args(0), args(1), args(2))
}

object SeqUpdate extends ((Term, Term, Term) => SeqTerm) {
  def apply(t0: Term, t1: Term, t2: Term) = {
    utils.assertSort(t0, "first operand", "Seq", _.isInstanceOf[sorts.Seq])
    utils.assertSort(t1, "second operand", sorts.Int)
    utils.assertSort(t2, "third operand", t0.sort.asInstanceOf[sorts.Seq].elementsSort)

    new SeqUpdate(t0, t1, t2)
  }

  def unapply(su: SeqUpdate) = Some((su.t0, su.t1, su.t2))
}

/* Sets */

sealed trait SetTerm extends Term {
  val elementsSort: Sort
  val sort: sorts.Set
}

sealed trait BinarySetOp extends SetTerm
    with StructuralEqualityBinaryOp[Term]
    with PossibleBinaryOpTrigger[Term] {

  val elementsSort = p0.sort.asInstanceOf[sorts.Set].elementsSort
  val sort = sorts.Set(elementsSort)
}

case class EmptySet(elementsSort: Sort) extends SetTerm with Literal {
  val sort = sorts.Set(elementsSort)
  override val toString = "Ø"
}

case class SingletonSet(p: Term) extends SetTerm /* with UnaryOp[Term] */ with PossibleTrigger {
  val elementsSort = p.sort
  val sort = sorts.Set(elementsSort)

  override val toString = "{" + p + "}"

  lazy val getArgs = p :: Nil
  def withArgs(args: Seq[Term]) = SingletonSet(args(0))
}

class SetAdd(val p0: Term, val p1: Term) extends SetTerm
    with StructuralEqualityBinaryOp[Term]
    with PossibleTrigger {

  val elementsSort = p0.sort.asInstanceOf[sorts.Set].elementsSort
  val sort = sorts.Set(elementsSort)

  override val op = "+"

  lazy val getArgs = p0 :: p1 :: Nil
  def withArgs(args: Seq[Term]) = SetAdd(args(0), args(1))
}

object SetAdd extends ((Term, Term) => SetTerm) {
  def apply(t0: Term, t1: Term) = {
    utils.assertSort(t0, "first operand", "Set", _.isInstanceOf[sorts.Set])
    utils.assertSort(t1, "second operand", t0.sort.asInstanceOf[sorts.Set].elementsSort)

    new SetAdd(t0, t1)
  }

  def unapply(sa: SetAdd) = Some((sa.p0, sa.p1))
}

class SetUnion(val p0: Term, val p1: Term) extends BinarySetOp {
  override val op = "∪"

  def withArgs(args: Seq[Term]) = SetUnion(args(0), args(1))
}

object SetUnion extends ((Term, Term) => SetTerm) {
  def apply(t0: Term, t1: Term) = {
    utils.assertSameSetSorts(t0, t1)
    new SetUnion(t0, t1)
  }

  def unapply(su: SetUnion) = Some((su.p0, su.p1))
}

class SetIntersection(val p0: Term, val p1: Term) extends BinarySetOp {
  override val op = "∩"

  def withArgs(args: Seq[Term]) = SetIntersection(args(0), args(1))
}

object SetIntersection extends ((Term, Term) => SetTerm) {
  def apply(t0: Term, t1: Term) = {
    utils.assertSameSetSorts(t0, t1)
    new SetIntersection(t0, t1)
  }

  def unapply(si: SetIntersection) = Some((si.p0, si.p1))
}

class SetSubset(val p0: Term, val p1: Term) extends BinarySetOp {
  override val op = "⊂"

  def withArgs(args: Seq[Term]) = SetSubset(args(0), args(1))
}

object SetSubset extends ((Term, Term) => SetTerm) {
  def apply(t0: Term, t1: Term) = {
    utils.assertSameSetSorts(t0, t1)
    new SetSubset(t0, t1)
  }

  def unapply(ss: SetSubset) = Some((ss.p0, ss.p1))
}

class SetDisjoint(val p0: Term, val p1: Term) extends BinarySetOp {
  override val op = "disj"

  def withArgs(args: Seq[Term]) = SetDisjoint(args(0), args(1))
}

object SetDisjoint extends ((Term, Term) => SetTerm) {
  def apply(t0: Term, t1: Term) = {
    utils.assertSameSetSorts(t0, t1)
    new SetDisjoint(t0, t1)
  }

  def unapply(sd: SetDisjoint) = Some((sd.p0, sd.p1))
}

class SetDifference(val p0: Term, val p1: Term) extends BinarySetOp {
  override val op = "\\"

  def withArgs(args: Seq[Term]) = SetDifference(args(0), args(1))
}

object SetDifference extends ((Term, Term) => SetTerm) {
  def apply(t0: Term, t1: Term) = {
    utils.assertSameSetSorts(t0, t1)
    new SetDifference(t0, t1)
  }

  def unapply(sd: SetDifference) = Some((sd.p0, sd.p1))
}

class SetIn(val p0: Term, val p1: Term) extends BooleanTerm
    with StructuralEqualityBinaryOp[Term]
    with PossibleTrigger {

  override val op = "in"

  lazy val getArgs = p0 :: p1 :: Nil
  def withArgs(args: Seq[Term]) = SetIn(args(0), args(1))
}

object SetIn extends ((Term, Term) => BooleanTerm) {
  def apply(t0: Term, t1: Term) = {
    utils.assertSort(t1, "second operand", "Set", _.isInstanceOf[sorts.Set])
    utils.assertSort(t0, "first operand", t1.sort.asInstanceOf[sorts.Set].elementsSort)

    new SetIn(t0, t1)
  }

  def unapply(si: SetIn) = Some((si.p0, si.p1))
}

class SetCardinality(val p: Term) extends Term
    with StructuralEqualityUnaryOp[Term]
    with PossibleTrigger {

  val sort = sorts.Int
  override val toString = "|" + p + "|"

  lazy val getArgs = p :: Nil
  def withArgs(args: Seq[Term]) = SetCardinality(args(0))
}

object SetCardinality extends (Term => SetCardinality) {
  def apply(t: Term) = {
    utils.assertSort(t, "term", "Set", _.isInstanceOf[sorts.Set])
    new SetCardinality(t)
  }

  def unapply(sc: SetCardinality) = Some(sc.p)
}

/* Multisets */

sealed trait MultisetTerm extends Term {
  val elementsSort: Sort
  val sort: sorts.Multiset
}

sealed trait BinaryMultisetOp extends MultisetTerm
    with StructuralEqualityBinaryOp[Term]
    with PossibleBinaryOpTrigger[Term] {

  val elementsSort = p0.sort.asInstanceOf[sorts.Multiset].elementsSort
  val sort = sorts.Multiset(elementsSort)
}

case class EmptyMultiset(elementsSort: Sort) extends MultisetTerm with Literal {
  val sort = sorts.Multiset(elementsSort)
  override val toString = "Ø"
}

case class SingletonMultiset(p: Term) extends MultisetTerm /* with UnaryOp[Term] */ with PossibleTrigger {
  val elementsSort = p.sort
  val sort = sorts.Multiset(elementsSort)

  override val toString = "{" + p + "}"

  lazy val getArgs = p :: Nil
  def withArgs(args: Seq[Term]) = SingletonMultiset(args(0))
}

class MultisetAdd(val p0: Term, val p1: Term) extends MultisetTerm
    with StructuralEqualityBinaryOp[Term]
    with PossibleTrigger {

  val elementsSort = p0.sort.asInstanceOf[sorts.Multiset].elementsSort
  val sort = sorts.Multiset(elementsSort)

  override val op = "+"

  lazy val getArgs = p0 :: p1 :: Nil
  def withArgs(args: Seq[Term]) = MultisetAdd(args(0), args(1))
}

object MultisetAdd extends ((Term, Term) => MultisetTerm) {
  def apply(t0: Term, t1: Term) = {
    utils.assertSort(t0, "first operand", "Set", _.isInstanceOf[sorts.Multiset])
    utils.assertSort(t1, "second operand", t0.sort.asInstanceOf[sorts.Multiset].elementsSort)

    new MultisetAdd(t0, t1)
  }

  def unapply(ma: MultisetAdd) = Some((ma.p0, ma.p1))
}

class MultisetUnion(val p0: Term, val p1: Term) extends BinaryMultisetOp {
  override val op = "∪"

  def withArgs(args: Seq[Term]) = MultisetUnion(args(0), args(1))
}

object MultisetUnion extends ((Term, Term) => MultisetTerm) {
  def apply(t0: Term, t1: Term) = {
    utils.assertSameMultisetSorts(t0, t1)
    new MultisetUnion(t0, t1)
  }

  def unapply(mu: MultisetUnion) = Some((mu.p0, mu.p1))
}

class MultisetIntersection(val p0: Term, val p1: Term) extends BinaryMultisetOp {
  override val op = "∩"

  def withArgs(args: Seq[Term]) = MultisetIntersection(args(0), args(1))
}

object MultisetIntersection extends ((Term, Term) => MultisetTerm) {
  def apply(t0: Term, t1: Term) = {
    utils.assertSameMultisetSorts(t0, t1)
    new MultisetIntersection(t0, t1)
  }

  def unapply(mi: MultisetIntersection) = Some((mi.p0, mi.p1))
}

class MultisetSubset(val p0: Term, val p1: Term) extends BinaryMultisetOp {
  override val op = "⊂"

  def withArgs(args: Seq[Term]) = MultisetSubset(args(0), args(1))
}

object MultisetSubset extends ((Term, Term) => MultisetTerm) {
  def apply(t0: Term, t1: Term) = {
    utils.assertSameMultisetSorts(t0, t1)
    new MultisetSubset(t0, t1)
  }

  def unapply(ms: MultisetSubset) = Some((ms.p0, ms.p1))
}

class MultisetDifference(val p0: Term, val p1: Term) extends BinaryMultisetOp {
  override val op = "\\"

  def withArgs(args: Seq[Term]) = MultisetDifference(args(0), args(1))
}

object MultisetDifference extends ((Term, Term) => MultisetTerm) {
  def apply(t0: Term, t1: Term) = {
    utils.assertSameMultisetSorts(t0, t1)
    new MultisetDifference(t0, t1)
  }

  def unapply(md: MultisetDifference) = Some((md.p0, md.p1))
}

class MultisetCardinality(val p: Term) extends Term
    with StructuralEqualityUnaryOp[Term]
    with PossibleTrigger {

  val sort = sorts.Int
  override val toString = "|" + p + "|"

  lazy val getArgs = p :: Nil
  def withArgs(args: Seq[Term]) = MultisetCardinality(args(0))
}

object MultisetCardinality extends (Term => MultisetCardinality) {
  def apply(t: Term) = {
    utils.assertSort(t, "term", "Multiset", _.isInstanceOf[sorts.Multiset])
    new MultisetCardinality(t)
  }

  def unapply(mc: MultisetCardinality) = Some(mc.p)
}

class MultisetCount(val p0: Term, val p1: Term) extends Term
    with StructuralEqualityBinaryOp[Term]
    with PossibleTrigger {

  val sort = sorts.Int
  override val toString = s"$p0($p1)"

  lazy val getArgs = p0 :: p1 :: Nil
  def withArgs(args: Seq[Term]) = MultisetCount(args(0), args(1))
}

object MultisetCount extends {
<<<<<<< HEAD
  def apply(e: Term, t: Term) = {
    utils.assertSort(t, "second operand", "Multiset", _.isInstanceOf[sorts.Multiset])
    utils.assertSort(e, "first operand", t.sort.asInstanceOf[sorts.Multiset].elementsSort)
=======
  def apply(ms: Term, el: Term) = {
    utils.assertSort(ms, "first operand", "Multiset", _.isInstanceOf[sorts.Multiset])
    utils.assertSort(el, "second operand", ms.sort.asInstanceOf[sorts.Multiset].elementsSort)
>>>>>>> 031eebf5

    new MultisetCount(ms, el)
  }

  def unapply(mc: MultisetCount) = Some((mc.p0, mc.p1))
}

/* Domains */

case class DomainFApp(function: Function, tArgs: Seq[Term]) extends Term with PossibleTrigger {
  val sort = function.sort.to
  override val toString = function.id + tArgs.mkString("(", ", ", ")")

  lazy val getArgs = tArgs
  def withArgs(args: Seq[Term]) = DomainFApp(function, args)
}

/* Snapshots */

sealed trait SnapshotTerm extends Term { val sort = sorts.Snap }

class Combine(val p0: Term, val p1: Term) extends SnapshotTerm
    with StructuralEqualityBinaryOp[Term]
    with PossibleTrigger {

  utils.assertSort(p0, "first operand", sorts.Snap)
  utils.assertSort(p1, "second operand", sorts.Snap)

  override val toString = s"($p0, $p1)"

  lazy val getArgs = p0 :: p1 :: Nil
  def withArgs(args: Seq[Term]) = Combine(args(0), args(1))
}

object Combine {
  def apply(t0: Term, t1: Term) = new Combine(t0.convert(sorts.Snap), t1.convert(sorts.Snap))

  def unapply(c: Combine) = Some((c.p0, c.p1))
}

case class First(t: Term) extends SnapshotTerm with PossibleTrigger {
  utils.assertSort(t, "term", sorts.Snap)

  lazy val getArgs = t :: Nil
  def withArgs(args: Seq[Term]) = First(args(0))
}

case class Second(t: Term) extends SnapshotTerm with PossibleTrigger {
  utils.assertSort(t, "term", sorts.Snap)

  lazy val getArgs = t :: Nil
  def withArgs(args: Seq[Term]) = Second(args(0))
}

/* Quantified permissions */

case class Lookup(field: String, fvf: Term, at: Term) extends Term with PossibleTrigger  {
  utils.assertSort(fvf, "field value function", "FieldValueFunction", _.isInstanceOf[sorts.FieldValueFunction])
  utils.assertSort(at, "receiver", sorts.Ref)

  val sort = fvf.sort.asInstanceOf[sorts.FieldValueFunction].codomainSort

  lazy val getArgs = fvf :: at :: Nil
  def withArgs(args: Seq[Term]) = Lookup(field, args(0), args(1))
}

case class Domain(field: String, fvf: Term) extends SetTerm with PossibleTrigger {
  utils.assertSort(fvf, "field value function", "FieldValueFunction", _.isInstanceOf[sorts.FieldValueFunction])

  val elementsSort = sorts.Ref
  val sort = sorts.Set(elementsSort)

  lazy val getArgs = fvf :: Nil
  def withArgs(args: Seq[Term]) = Domain(field, args(0))
}

/* Sort wrappers */

/* Note: Sort wrappers should probably not be used as (outermost) triggers
 * because they are optimised away if wrappee `t` already has sort `to`.
 */

/* Note: Sort wrappers should probably not be used as (outermost) triggers
 * because they are optimised away if wrappee `t` already has sort `to`.
 */
class SortWrapper(val t: Term, val to: Sort)
    extends Term
       with StructuralEquality {

  assert((t.sort == sorts.Snap || to == sorts.Snap) && t.sort != to,
         s"Unexpected sort wrapping of $t from ${t.sort} to $to")

  val equalityDefiningMembers = t :: to :: Nil
  override val toString = s"$t"
  override val sort = to
}

object SortWrapper {
  def apply(t: Term, to: Sort) = t match {
    case _ if t.sort == to => t
    case sw: SortWrapper if sw.t.sort == to => sw.t
    case _ => new SortWrapper(t, to)
  }

  def unapply(sw: SortWrapper) = Some((sw.t, sw.to))
}

/* Trigger-related terms */

sealed trait PossibleTrigger extends Term with GenericTriggerGenerator.PossibleTrigger[Term, PossibleTrigger] {
  val asManifestation = this
  /* Returning this assumes that the possible trigger is always the trigger
   * term itself. This is not the case, for example, on Silver's side, where
   * an old-expression itself is not the trigger, but where the expression
   * nested in 'old' is the trigger.
   */
}

sealed trait PossibleBinaryOpTrigger[T <: Term] extends PossibleTrigger { self: BinaryOp[T] =>
  lazy val getArgs = p0 :: p1 :: Nil
}

sealed trait ForbiddenInTrigger extends Term with GenericTriggerGenerator.ForbiddenInTrigger[Sort] {
  lazy val typ = sort
}

/* Other terms */

class Distinct(val ts: Set[Term]) extends BooleanTerm with StructuralEquality with ForbiddenInTrigger {
  assert(ts.nonEmpty, "Distinct requires at least one term")

  val equalityDefiningMembers = ts :: Nil
  override val toString = s"Distinct($ts)"
}

object Distinct {
  def apply(ts: Set[Term]): Term =
    if (ts.nonEmpty) new Distinct(ts)
    else True()

  def unapply(d: Distinct) = Some(d.ts)
}

class Let(val bindings: Map[Var, Term], val body: Term) extends Term with StructuralEquality with ForbiddenInTrigger {
  assert(bindings.nonEmpty, "Let needs to bind at least one variable")

  val sort = body.sort
  val equalityDefiningMembers = Seq(body) ++ bindings.flatMap(_.productIterator)

  override lazy val toString = s"let ${bindings.map(p => s"${p._1} = ${p._2}")} in $body"
}

object Let extends ((Map[Var, Term], Term) => Term) {
  def apply(v: Var, t: Term, body: Term): Term = apply(Map(v -> t), body)
  def apply(vs: Seq[Var], ts: Seq[Term], body: Term): Term = apply(toMap(vs zip ts), body)

  def apply(bindings: Map[Var, Term], body: Term) = {
    if (bindings.isEmpty) body
    else new Let(bindings, body)
  }

  def unapply(l: Let) = Some((l.bindings, l.body))
}

/* Predefined terms */

object predef {
  val `?s` = Var("s@$", sorts.Snap) // with SnapshotTerm
  val `?r` = Var("r", sorts.Ref)

  val Zero = IntLiteral(0)
  val One = IntLiteral(1)
}

/* Convenience functions */

object perms {
  def IsNonNegative(p: Term) =
    Or(p === NoPerm(), IsPositive(p))
      /* All basic static simplifications should be covered by Equals,
       * IsPositive and or
       */

  def IsPositive(p: Term) = p match {
    case _: NoPerm => False()
    case _: FullPerm | _: WildcardPerm => True()
    case fp: FractionPerm if fp.isDefinitelyPositive => True()
    case _ => PermLess(NoPerm(), p)
  }

  def IsAsPermissive(p1: Term, p2: Term) = Or(p1 === p2, PermLess(p2, p1))

  def IsNoAccess(p: Term) = p match {
    case _: NoPerm => True()
    case  _: PermPlus | PermMinus(_, _: WildcardPerm) => False()
      /* ATTENTION: This is only sound if both plus operands and the left minus operand are positive! */
    case _ => Or(p === NoPerm(), PermLess(p, NoPerm()))
  }
}

/* Utility functions */

object utils {
  def BigPermSum(it: Iterable[Term], f: Term => Term = t => t): Term =
    silicon.utils.mapReduceLeft(it, f, PermPlus, NoPerm())

  @scala.annotation.elidable(level = scala.annotation.elidable.ASSERTION)
  def assertSort(t: Term, desc: String, s: Sort) {
    assert(t.sort == s,
           "Expected %s %s to be of sort %s, but found %s.".format(desc, t, s, t.sort))
  }

  @scala.annotation.elidable(level = scala.annotation.elidable.ASSERTION)
  def assertSort(t: Term, desc: String, xs: Seq[Sort]) {
    assert(xs.contains(t.sort),
           "Expected %s %s to be one of sorts %s, but found %s.".format(desc, t, xs, t.sort))
  }

  @scala.annotation.elidable(level = scala.annotation.elidable.ASSERTION)
  def assertSort(t: Term, desc: String, sortDesc: String, f: Sort => Boolean) {
    assert(f(t.sort),
      "Expected %s %s to be of sort %s, but found %s.".format(desc, t, sortDesc, t.sort))
  }

  @scala.annotation.elidable(level = scala.annotation.elidable.ASSERTION)
  def assertSameSeqSorts(t0: Term, t1: Term) {
    assert(
      (t0.sort, t1.sort) match {
        case (sorts.Seq(a), sorts.Seq(b)) if a == b => true
        case _ => false
      },
      "Expected both operands to be of sort Seq(X), but found %s (%s) and %s (%s)"
        .format(t0, t0.sort, t1, t1.sort))
  }

  @scala.annotation.elidable(level = scala.annotation.elidable.ASSERTION)
  def assertSameSetSorts(t0: Term, t1: Term) {
    assert(
      (t0.sort, t1.sort) match {
        case (sorts.Set(a), sorts.Set(b)) if a == b => true
        case _ => false
      },
      "Expected both operands to be of sort Set(X), but found %s (%s) and %s (%s)"
        .format(t0, t0.sort, t1, t1.sort))
  }

  @scala.annotation.elidable(level = scala.annotation.elidable.ASSERTION)
  def assertSameMultisetSorts(t0: Term, t1: Term) {
    assert(
      (t0.sort, t1.sort) match {
        case (sorts.Multiset(a), sorts.Multiset(b)) if a == b => true
        case _ => false
      },
      "Expected both operands to be of sort Multiset(X), but found %s (%s) and %s (%s)"
        .format(t0, t0.sort, t1, t1.sort))
  }
}

object implicits {
  import scala.language.implicitConversions

  implicit def intToTerm(i: Int): IntLiteral = IntLiteral(i)
  implicit def boolToTerm(b: Boolean): BooleanLiteral = if (b) True() else False()
}<|MERGE_RESOLUTION|>--- conflicted
+++ resolved
@@ -1571,15 +1571,9 @@
 }
 
 object MultisetCount extends {
-<<<<<<< HEAD
-  def apply(e: Term, t: Term) = {
-    utils.assertSort(t, "second operand", "Multiset", _.isInstanceOf[sorts.Multiset])
-    utils.assertSort(e, "first operand", t.sort.asInstanceOf[sorts.Multiset].elementsSort)
-=======
   def apply(ms: Term, el: Term) = {
     utils.assertSort(ms, "first operand", "Multiset", _.isInstanceOf[sorts.Multiset])
     utils.assertSort(el, "second operand", ms.sort.asInstanceOf[sorts.Multiset].elementsSort)
->>>>>>> 031eebf5
 
     new MultisetCount(ms, el)
   }
