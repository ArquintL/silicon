/*
 * This Source Code Form is subject to the terms of the Mozilla Public
 * License, v. 2.0. If a copy of the MPL was not distributed with this
 * file, You can obtain one at http://mozilla.org/MPL/2.0/.
 */

package viper
package silicon
package reporting

/* TODO: Move output formatting (of Syxc' and Z3's statistics) to its own class. */

/* TODO: Improve creation of output strings:
 *         (- Not having to list the fields in two string templates)
 *         - Not having to add a newly added field to the template
 */

import java.io.{PrintWriter, File}
import java.text.SimpleDateFormat
import silver.components.StatefulComponent

class Bookkeeper(config: Config) extends StatefulComponent {
  var branches: Long = 0
  var heapMergeIterations: Long = 0
  var objectDistinctnessComputations: Long = 0
  var functionApplications: Long = 0
  var functionBodyEvaluations: Long = 0
  var assumptionCounter: Long = 0
  var assertionCounter: Long = 0
  var freshSymbols: Long = 0
  var startTime: Long = 0
  var elapsedMillis: Long = 0
  var errors: Long = 0
  var proverStatistics = Map[String, String]()

  var logfiles: scala.collection.immutable.Map[String, PrintWriter] =
    scala.collection.immutable.Map[String, PrintWriter]().withDefault(name => {
<<<<<<< HEAD
      val writer = common.io.PrintWriter(new File(config.tempDirectory(), s"$name.txt"), false, true)
=======
      val writer = silver.utility.Common.PrintWriter(new File(config.tempDirectory(), s"$name.txt"), false)
>>>>>>> cccd9f0c
      logfiles += (name -> writer)

      writer
    })

  def start() { /* Nothing to do here */ }

  def reset() {
    branches = 0
    heapMergeIterations = 0
    objectDistinctnessComputations = 0
    functionApplications= 0
    functionBodyEvaluations = 0
    assumptionCounter = 0
    assertionCounter = 0
    freshSymbols = 0
    startTime = 0
    elapsedMillis = 0
    errors = 0
    proverStatistics = Map[String, String]()

    /* Notice that logfiles are not closed, because we want to record data
     * across multiple runs of Silicon. This is not essential, though, and only
     * a design decision.
     */
  }

  def stop() {
    logfiles.values foreach (_.close())
    logfiles = logfiles.empty
  }

  def formattedStartTime = new SimpleDateFormat("yyyy-MM-dd HH:mm:ss").format(startTime)

  def toJson = formatOutput(createJsonOutput)

  override def toString = formatOutput(createStringOutput)

  private def formatOutput(output: String) = {
    var args = List[Any](
      errors,
      formattedStartTime,
      elapsedMillis,
      branches,
      heapMergeIterations,
      objectDistinctnessComputations,
      functionApplications,
      functionBodyEvaluations,
      assumptionCounter,
      assertionCounter,
      freshSymbols)

    args = args ++ proverStatistics.flatMap{case (k,v) => List(k, v)}

    output.format(args: _*)
  }

  private def createStringOutput = {
    val placeholderLines =
      List.fill(proverStatistics.size)("|Z3 %s: %s").mkString("\n")

    ("""
      |Silicon errors: %d
      |Silicon start time: %s
      |Silicon time: %d
      |Silicon branches: %d
      |Silicon heap merger iterations: %d
      |Silicon object distinctness computations: %d
      |Silicon function applications: %d
      |Silicon function body evaluations: %d
      |Silicon prover assumptions: %d
      |Silicon prover assertions: %d
      |Silicon fresh prover symbols: %d
    """ + placeholderLines).trim.stripMargin
  }

  private def createJsonOutput: String = {
    val placeholderLines =
      List.fill(proverStatistics.size)("|  \"z3_%s\": %s").mkString(",\n")

    ("""
      |{
      |  "silicon_errors": %d,
      |  "silicon_start_time": "%s",
      |  "silicon_time": %d,
      |  "silicon_branches": %d,
      |  "silicon_heapMergeIterations": %d,
      |  "silicon_objectDistinctnessComputations": %d,
      |  "silicon_functionApplications": %d,
      |  "silicon_functionBodyEvaluations": %d,
      |  "silicon_assumptionCounter": %d,
      |  "silicon_assertionCounter": %d,
      |  "silicon_freshSymbols": %d""" + (if (proverStatistics.size == 0) "\n" else ",\n")
    + placeholderLines + "\n}").trim.stripMargin
  }
}<|MERGE_RESOLUTION|>--- conflicted
+++ resolved
@@ -35,11 +35,7 @@
 
   var logfiles: scala.collection.immutable.Map[String, PrintWriter] =
     scala.collection.immutable.Map[String, PrintWriter]().withDefault(name => {
-<<<<<<< HEAD
-      val writer = common.io.PrintWriter(new File(config.tempDirectory(), s"$name.txt"), false, true)
-=======
       val writer = silver.utility.Common.PrintWriter(new File(config.tempDirectory(), s"$name.txt"), false)
->>>>>>> cccd9f0c
       logfiles += (name -> writer)
 
       writer
