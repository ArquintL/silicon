<<<<<<< HEAD
// This Source Code Form is subject to the terms of the Mozilla Public
// License, v. 2.0. If a copy of the MPL was not distributed with this
// file, You can obtain one at http://mozilla.org/MPL/2.0/.
//
// Copyright (c) 2011-2019 ETH Zurich.

package viper.silicon

import java.nio.file.{Path, Paths}
import scala.collection.immutable.ArraySeq
import scala.util.matching.Regex
import scala.util.Properties._
import org.rogach.scallop._
import viper.silver.frontend.SilFrontendConfig

class Config(args: Seq[String]) extends SilFrontendConfig(args, "Silicon") {
  import Config._

  /** Attention: Don't use options to compute default values! This will cause
    * a crash when help is printed (--help) because of the order in which things
    * are initialised.
    */

  /* Argument converter */

//  private val statisticsSinkConverter: ValueConverter[(Sink, String)] = new ValueConverter[(Sink, String)] {
//    val stdioRegex: Regex = """(?i)(stdio)""".r
//    val fileRegex: Regex = """(?i)(file)=(.*)""".r
//
//    def parse(s: List[(String, List[String])]): Either[String, Option[(Sink, String)]] = s match {
//      case (_, stdioRegex(_) :: Nil) :: Nil => Right(Some(Sink.Stdio, ""))
//
//      case (_, fileRegex(_, fileName) :: Nil) :: Nil =>
//        Right(Some(Sink.File, fileName))
//
//      case Nil => Right(None)
//      case _ => Left(s"unexpected arguments")
//    }
//
//    val tag: TypeTag[(Sink, String)] = typeTag[(Sink, String)]
//    val argType: ArgType.V = org.rogach.scallop.ArgType.LIST
//  }

  private val forwardArgumentsConverter: ValueConverter[String] = new ValueConverter[String] {
    def parse(s: List[(String, List[String])]): Either[String, Option[String]] = s match {
      case (_, str :: Nil) :: Nil if str.head == '"' && str.last == '"' => Right(Some(str.substring(1, str.length - 1)))
      case Nil => Right(None)
      case _ => Left(s"unexpected arguments")
    }

    val argType: ArgType.V = org.rogach.scallop.ArgType.LIST
  }

  private val smtlibOptionsConverter: ValueConverter[Map[String, String]] = new ValueConverter[Map[String, String]] {
    def parse(s: List[(String, List[String])]): Either[String, Option[Map[String, String]]] = s match {
      case (_, str :: Nil) :: Nil if str.head == '"' && str.last == '"' =>
        val config = toMap(
          str.substring(1, str.length - 1) /* Drop leading and trailing quotation mark */
             .split(' ') /* Separate individual key=value pairs */
             .map(_.trim)
             .filter(_.nonEmpty)
             .map(_.split('=')) /* Split key=value pairs */
             .flatMap {
                case Array(k, v) =>
                  Some(k -> v)
                case other =>
                  return Left(s"unexpected arguments '${other.mkString(", ")}'")
           })

        Right(Some(config))
      case Nil =>
        Right(None)
      case _ =>
        Left(s"unexpected arguments")
    }

    val argType: ArgType.V = org.rogach.scallop.ArgType.LIST
  }

  private val assertionModeConverter: ValueConverter[AssertionMode] = new ValueConverter[AssertionMode] {
    val pushPopRegex: Regex = """(?i)(pp)""".r
    val softConstraintsRegex: Regex = """(?i)(sc)""".r

    def parse(s: List[(String, List[String])]): Either[String, Option[AssertionMode]] = s match {
      case (_, pushPopRegex(_) :: Nil) :: Nil => Right(Some(AssertionMode.PushPop))
      case (_, softConstraintsRegex(_) :: Nil) :: Nil => Right(Some(AssertionMode.SoftConstraints))
      case Nil => Right(None)
      case _ => Left(s"unexpected arguments")
    }

    val argType: ArgType.V = org.rogach.scallop.ArgType.LIST
  }

  private val saturationTimeoutWeightsConverter: ValueConverter[Z3SaturationTimeoutWeights] = new ValueConverter[Z3SaturationTimeoutWeights] {
    def parse(s: List[(String, List[String])]): Either[String, Option[Z3SaturationTimeoutWeights]] = s match {
      case Seq((_, Seq(rawString))) =>
        val trimmedString = rawString.trim
        if (!trimmedString.startsWith("[") || !trimmedString.endsWith("]"))
          Left("weights must be provided inside square brackets")
        else {
          val weightsString = trimmedString.tail.init /* Drop leading/trailing '[' and ']' */

          /* Split at commas, try to convert to floats, keep only positive ones */
          val weights =
            weightsString.split(',')
                         .flatMap(s => scala.util.Try(s.toFloat).toOption)
                         .filter(0 <= _)

          if (weights.length == Z3SaturationTimeoutWeights.numberOfWeights) {
            val result = Z3SaturationTimeoutWeights.from(ArraySeq.unsafeWrapArray(weights))
            require(result.isDefined, "Unexpected mismatch")
              /* Should always succeed due to above length check */
            Right(result)
          } else
            Left(s"expected ${Z3SaturationTimeoutWeights.numberOfWeights} non-negative floats")
        }

      case Seq() => Right(None)
      case _ => Left(s"unexpected arguments")
    }

    val argType: ArgType.V = org.rogach.scallop.ArgType.LIST
  }

  /* Command-line options */

//  val defaultRawStatisticsFile = "statistics.json"

//  private val rawShowStatistics = opt[(Sink, String)]("showStatistics",
//    descr = (  "Show some statistics about the verification. Options are "
//             + "'stdio' and 'file=<path\\to\\statistics.json>'"),
//    default = None,
//    noshort = true
//  )(statisticsSinkConverter)
//
//  private lazy val defaultStatisticsFile = Paths.get(tempDirectory(), defaultRawStatisticsFile)

//  def showStatistics: ScallopOption[(Sink, String)] = rawShowStatistics map {
//    case (Sink.File, fileName) =>
//      val newFilename =
//        fileName.toLowerCase match {
//          case "$infile" =>
//            inputFile.map(f =>
//              common.io.makeFilenameUnique(f.toFile, Some(new File(tempDirectory())), Some("json")).toPath
//            ).getOrElse(defaultStatisticsFile)
//             .toString
//          case _ => fileName
//        }
//
//      (Sink.File, newFilename)
//    case other => other
//  }

  val disableSubsumption: ScallopOption[Boolean] = opt[Boolean]("disableSubsumption",
    descr = "Don't add assumptions gained by verifying an assert statement",
    default  = Some(false),
    noshort = true
  )

  val includeMethods: ScallopOption[String] = opt[String]("includeMethods",
    descr = "Include methods in verification (default: '*'). Wildcard characters are '?' and '*'. ",
    default = Some(".*"),
    noshort = true
  )(singleArgConverter[String](s => viper.silicon.common.config.wildcardToRegex(s)))

  val excludeMethods: ScallopOption[String] = opt[String]("excludeMethods",
    descr = "Exclude methods from verification (default: ''). Is applied after the include pattern.",
    default = Some(""),
    noshort = true
  )

  val recursivePredicateUnfoldings: ScallopOption[Int] = opt[Int]("recursivePredicateUnfoldings",
    descr = (  "Evaluate n unfolding expressions in the body of predicates that (transitively) unfold "
             + "other instances of themselves (default: 1)"),
    default = Some(1),
    noshort = true
  )

  val disableShortCircuitingEvaluations: ScallopOption[Boolean] = opt[Boolean]("disableShortCircuitingEvaluations",
    descr = (  "Disable short-circuiting evaluation of AND, OR. If disabled, "
             + "evaluating e.g., i > 0 && f(i), will fail if f's precondition requires i > 0."),
    default = Some(false),
    noshort = true
  )

  val logLevel: ScallopOption[String] = opt[String]("logLevel",
    descr = "One of the log levels ALL, TRACE, DEBUG, INFO, WARN, ERROR, OFF",
    default = None,
    noshort = true
  )(singleArgConverter(level => level.toUpperCase))

  val logger: Predef.Map[String, String] = props[String]('L',
    descr = "Set level of certain internal loggers",
    keyName = "logger",
    valueName = "level"
  )

  val writeSymbexLogFile: ScallopOption[Boolean] = opt[Boolean]("writeSymbexLogFile",
    descr = "Report the symbolic execution log as ExecutionTraceReport",
    default = Some(false),
    noshort = true,
    hidden = true
  )

  val timeout: ScallopOption[Int] = opt[Int]("timeout",
    descr = ( "Time out after approx. n seconds. The timeout is for the whole verification, "
            + "not per method or proof obligation (default: 0, i.e. no timeout)."),
    default = Some(0),
    noshort = true
  )

  val assertTimeout: ScallopOption[Int] = opt[Int]("assertTimeout",
    descr = "Timeout (in ms) per SMT solver assertion (default: 0, i.e. no timeout).",
    default = None,
    noshort = true
  )

  val checkTimeout: ScallopOption[Int] = opt[Int]("checkTimeout",
    descr = (  "Timeout (in ms) per SMT solver check. Solver checks differ from solver asserts "
             + "in that a failing assert always yields a verification error whereas a failing "
             + "check doesn't, at least not directly. However, failing checks might result in "
             + "performance degradation, e.g. when a dead program path is nevertheless explored, "
             + "and indirectly in verification failures due to incompletenesses, e.g. when "
             + "the held permission amount is too coarsely underapproximated (default: 10)."),
    default = Some(10),
    noshort = true
  )

  private val rawZ3SaturationTimeout = opt[Int]("z3SaturationTimeout",
    descr = (  "Timeout (in ms) used for Z3 state saturation calls (default: 100). A timeout of "
             + "0 disables all saturation checks."),
    default = Some(100),
    noshort = true
  )

  /* Attention: Update companion object if number of weights changes! */
  case class Z3SaturationTimeoutWeights(afterPreamble: Float = 1,
                                        afterContract: Float = 0.5f,
                                        afterUnfold: Float = 0.4f,
                                        afterInhale: Float = 0.2f,
                                        beforeRepetition: Float = 0.02f)

  object Z3SaturationTimeoutWeights {
    val numberOfWeights = 5

    def from(weights: Seq[Float]): Option[Z3SaturationTimeoutWeights] = {
      weights match {
        case Seq(w1, w2, w3, w4, w5) => Some(Z3SaturationTimeoutWeights(w1, w2, w3, w4, w5))
        case _ => None
      }
    }
  }

  private val defaultZ3SaturationTimeoutWeights = Z3SaturationTimeoutWeights()

  private val rawZ3SaturationTimeoutWeights = opt[Z3SaturationTimeoutWeights]("z3SaturationTimeoutWeights",
    descr = (   "Weights used to compute the effective timeout for Z3 state saturation calls, "
             +  "which are made at various points during a symbolic execution. The effective "
             +  "timeouts for a particular saturation call is computed by multiplying the "
             +  "corresponding weight with the base timeout for saturation calls. "
             +  "Defaults to the following weights:\n"
             + s"    after program preamble: ${defaultZ3SaturationTimeoutWeights.afterPreamble}\n"
             + s"    after inhaling contracts: ${defaultZ3SaturationTimeoutWeights.afterContract}\n"
             + s"    after unfold: ${defaultZ3SaturationTimeoutWeights.afterUnfold}\n"
             + s"    after inhale: ${defaultZ3SaturationTimeoutWeights.afterInhale}\n"
             + s"    before repeated Z3 queries: ${defaultZ3SaturationTimeoutWeights.beforeRepetition}\n"
             +  "Weights must be non-negative, a weight of 0 disables the corresponding saturation "
             +  "call and a minimal timeout of 10ms is enforced."),
    default = Some(defaultZ3SaturationTimeoutWeights),
    noshort = true
  )(saturationTimeoutWeightsConverter)

  /* ATTENTION: Don't access the effective weights before the configuration objects has been
   *  properly initialised, i.e. before `this.verify` has been invoked.
   */
  object z3SaturationTimeouts {
    private def scale(weight: Float, comment: String): Option[Z3StateSaturationTimeout] = {
      if (weight == 0 || rawZ3SaturationTimeout() == 0) {
        None
      } else {
        Some(Z3StateSaturationTimeout(Math.max(10.0, weight * rawZ3SaturationTimeout()).toInt,
                                      comment))
      }
    }

    val afterPrelude: Option[Z3StateSaturationTimeout] =
      scale(rawZ3SaturationTimeoutWeights().afterPreamble, "after preamble")

    val afterContract: Option[Z3StateSaturationTimeout] =
      scale(rawZ3SaturationTimeoutWeights().afterContract, "after contract")

    val afterUnfold: Option[Z3StateSaturationTimeout] =
      scale(rawZ3SaturationTimeoutWeights().afterUnfold, "after unfold")

    val afterInhale: Option[Z3StateSaturationTimeout] =
      scale(rawZ3SaturationTimeoutWeights().afterInhale, "after inhale")

    val beforeIteration: Option[Z3StateSaturationTimeout] =
      scale(rawZ3SaturationTimeoutWeights().beforeRepetition, "before repetition")
  }

  val z3EnableResourceBounds: ScallopOption[Boolean] = opt[Boolean]("z3EnableResourceBounds",
    descr = "Use Z3's resource bounds instead of timeouts",
    default = Some(false),
    noshort = true
  )

  val z3ResourcesPerMillisecond: ScallopOption[Int] = opt[Int]("z3ResourcesPerMillisecond",
    descr = "Z3 resources per milliseconds. Is used to convert timeouts to resource bounds.",
    default = Some(60000), // Moritz Knüsel empirically determined 1600 in his BSc thesis, but when Malte
    noshort = true,        // used this value, over 20 tests failed.
  )

  val z3RandomizeSeeds: ScallopOption[Boolean] = opt[Boolean]("z3RandomizeSeeds",
    descr = "Set various Z3 random seeds to random values",
    default = Some(false),
    noshort = true
  )

  val tempDirectory: ScallopOption[String] = opt[String]("tempDirectory",
    descr = "Path to which all temporary data will be written (default: ./tmp)",
    default = Some("./tmp"),
    noshort = true
  )

  val disableTempDirectory: ScallopOption[Boolean] = opt[Boolean]("disableTempDirectory",
    descr = "Disable the creation of temporary data (default: ./tmp)",
    default = Some(false),
    noshort = true
  )

  private val rawZ3Exe = opt[String]("z3Exe",
    descr = (  "Z3 executable. The environment variable %s can also "
             + "be used to specify the path of the executable.").format(Silicon.z3ExeEnvironmentVariable),
    default = None,
    noshort = true
  )

  lazy val z3Exe: String = {
    val isWindows = System.getProperty("os.name").toLowerCase.startsWith("windows")

    rawZ3Exe.toOption.getOrElse(envOrNone(Silicon.z3ExeEnvironmentVariable)
                     .getOrElse("z3" + (if (isWindows) ".exe" else "")))
  }

  val defaultRawZ3LogFile = "logfile"
  val z3LogFileExtension = "smt2"

  private val rawZ3LogFile = opt[ConfigValue[String]]("z3LogFile",
    descr = (  "Log file containing the interaction with Z3, "
             + s"extension $z3LogFileExtension will be appended. "
             + s"(default: <tempDirectory>/$defaultRawZ3LogFile.$z3LogFileExtension)"),
    default = Some(DefaultValue(defaultRawZ3LogFile)),
    noshort = true
  )(singleArgConverter[ConfigValue[String]](s => UserValue(s)))

  def z3LogFile(suffix: String = ""): Path = rawZ3LogFile() match {
    case UserValue(logfile) =>
      logfile.toLowerCase match {
        case "$infile" =>
          sys.error("Implementation missing")
//          /* TODO: Reconsider: include suffix; prover started before infile is known */
//          inputFile.map(f =>
//            common.io.makeFilenameUnique(f.toFile, Some(new File(tempDirectory())), Some(z3LogFileExtension)).toPath
//          ).getOrElse(defaultZ3LogFile)
        case _ =>
          Paths.get(s"$logfile-$suffix.$z3LogFileExtension")
      }

    case DefaultValue(_) =>
      Paths.get(tempDirectory(), s"$defaultRawZ3LogFile-$suffix.$z3LogFileExtension")
  }

  val z3Args: ScallopOption[String] = opt[String]("z3Args",
    descr = (  "Command-line arguments which should be forwarded to Z3. "
             + "The expected format is \"<opt> <opt> ... <opt>\", including the quotation marks."),
    default = None,
    noshort = true
  )(forwardArgumentsConverter)

  val z3ConfigArgs: ScallopOption[Map[String, String]] = opt[Map[String, String]]("z3ConfigArgs",
    descr = (  "Configuration options which should be forwarded to Z3. "
             + "The expected format is \"<key>=<val> <key>=<val> ... <key>=<val>\", "
             + "including the quotation marks. "
             + "The configuration options given here will override those from Silicon's Z3 preamble."),
    default = Some(Map()),
    noshort = true
  )(smtlibOptionsConverter)

  lazy val z3Timeout: Int =
    None.orElse(
            z3ConfigArgs().collectFirst {
              case (k, v) if k.toLowerCase == "timeout" && v.forall(Character.isDigit) => v.toInt
            })
        .orElse{
            val z3TimeoutArg = """-t:(\d+)""".r
            z3Args.toOption.flatMap(args => z3TimeoutArg findFirstMatchIn args map(_.group(1).toInt))}
        .getOrElse(0)

  val maxHeuristicsDepth: ScallopOption[Int] = opt[Int]("maxHeuristicsDepth",
    descr = "Maximal number of nested heuristics applications (default: 3)",
    default = Some(3),
    noshort = true
  )

  val handlePureConjunctsIndividually: ScallopOption[Boolean] = opt[Boolean]("handlePureConjunctsIndividually",
    descr = (  "Handle pure conjunction individually."
             + "Increases precision of error reporting, but may slow down verification."),
    default = Some(false),
    noshort = true
  )

  val assertionMode: ScallopOption[AssertionMode] = opt[AssertionMode]("assertionMode",
    descr = (  "Determines how assertion checks are encoded in SMTLIB. Options are "
             + "'pp' (push-pop) and 'cs' (soft constraints) (default: cs)."),
    default = Some(AssertionMode.PushPop),
    noshort = true
  )(assertionModeConverter)


  val splitTimeout: ScallopOption[Int] = opt[Int]("qpSplitTimeout",
    descr = (  "Timeout (in ms) used by QP's split algorithm when 1) checking if a chunk "
             + "holds no further permissions, and 2) checking if sufficiently many "
             + "permissions have already been split off."),
    default = Some(500),
    noshort = true
  )

  val disableValueMapCaching: ScallopOption[Boolean] = opt[Boolean]("disableValueMapCaching",
    descr = "Disable caching of value maps (context: iterated separating conjunctions).",
    default = Some(false),
    noshort = true
  )

  val disableISCTriggers: ScallopOption[Boolean] = opt[Boolean]("disableISCTriggers",
    descr = (  "Don't pick triggers for quantifiers, let the SMT solver do it "
             + "(context: iterated separating conjunctions)."),
    default = Some(false),
    noshort = true
  )

  val disableChunkOrderHeuristics: ScallopOption[Boolean] = opt[Boolean]("disableChunkOrderHeuristics",
    descr = (  "Disable heuristic ordering of quantified chunks "
             + "(context: iterated separating conjunctions)."),
    default = Some(false),
    noshort = true
  )

  val enablePredicateTriggersOnInhale: ScallopOption[Boolean] = opt[Boolean]("enablePredicateTriggersOnInhale",
    descr = (  "Emit predicate-based function trigger on each inhale of a "
             + "predicate instance (context: heap-dependent functions)."),
    default = Some(false),
    noshort = true
  )

  val enableMoreCompleteExhale: ScallopOption[Boolean] = opt[Boolean]("enableMoreCompleteExhale",
    descr = "Enable a more complete exhale version.",
    default = Some(false),
    noshort = true
  )

  val disableMostStateConsolidations: ScallopOption[Boolean] = opt[Boolean]("disableMostStateConsolidations",
    descr = "Disable state consolidations, except on-retry and single-merge.",
    default = Some(false),
    noshort = true
  )

  val numberOfParallelVerifiers: ScallopOption[Int] = opt[Int]("numberOfParallelVerifiers",
    descr = (  "Number of verifiers run in parallel. This number plus one is the number of provers "
             + s"run in parallel (default: ${Runtime.getRuntime.availableProcessors()}"),
    default = Some(Runtime.getRuntime.availableProcessors()),
    noshort = true
  )

  val printTranslatedProgram: ScallopOption[Boolean] = opt[Boolean]("printTranslatedProgram",
    descr ="Print the final program that is going to be verified to stdout.",
    default = Some(false),
    noshort = true
  )

  val printMethodCFGs: ScallopOption[Boolean] = opt[Boolean]("printMethodCFGs",
    descr = "Print a DOT (Graphviz) representation of the CFG of each method to verify to " +
            "a file '<tempDirectory>/<methodName>.dot'.",
    default = Some(false),
    noshort = true
  )

  val disableCatchingExceptions: ScallopOption[Boolean] = opt[Boolean]("disableCatchingExceptions",
    descr =s"Don't catch exceptions (can be useful for debugging problems with ${Silicon.name})",
    default = Some(false),
    noshort = true
  )

  val setAxiomatizationFile: ScallopOption[String] = opt[String]("setAxiomatizationFile",
    descr =s"Source file with set axiomatisation. If omitted, built-in one is used.",
    default = None,
    noshort = true
  )

  val multisetAxiomatizationFile: ScallopOption[String] = opt[String]("multisetAxiomatizationFile",
    descr =s"Source file with multiset axiomatisation. If omitted, built-in one is used.",
    default = None,
    noshort = true
  )

  val sequenceAxiomatizationFile: ScallopOption[String] = opt[String]("sequenceAxiomatizationFile",
    descr =s"Source file with sequence axiomatisation. If omitted, built-in one is used.",
    default = None,
    noshort = true
  )

  val mapAxiomatizationFile: ScallopOption[String] = opt[String]("mapAxiomatizationFile",
    descr =s"Source file with map axiomatisation. If omitted, built-in one is used.",
    default = None,
    noshort = true
  )

  val disableHavocHack407: ScallopOption[Boolean] = opt[Boolean]("disableHavocHack407",
    descr = "A Viper method call to " +
            viper.silicon.rules.executor.hack407_havoc_all_resources_method_name("R") +
            ", where R is a field or predicate, results " +
            "in Silicon havocking all instances of R. See also Silicon issue #407.",
    default = Some(false),
    noshort = true
  )

  val conditionalizePermissions: ScallopOption[Boolean] = opt[Boolean]("conditionalizePermissions",
    descr = "Potentially reduces the number of symbolic execution paths, by conditionalising " + 
            "permission expressions. E.g. rewrite \"b ==> acc(x.f, p)\" to \"acc(x.f, b ? p : none)\"." +
            "This is an experimental feature; report problems if you observe any.",
    default = Some(false),
    noshort = true
  )

  /* Option validation (trailing file argument is validated by parent class) */

  validateOpt(timeout) {
    case Some(n) if n < 0 => Left(s"Timeout must be non-negative, but $n was provided")
    case _ => Right(())
  }

  validateOpt(ideModeAdvanced, numberOfParallelVerifiers) {
    case (Some(false), _) =>
      Right(())
    case (Some(true), Some(n)) =>
      if (n == 1)
        Right(())
      else
        Left(  s"Option ${ideModeAdvanced.name} requires setting "
             + s"${numberOfParallelVerifiers.name} to 1")
    case other =>
      sys.error(s"Unexpected combination: $other")
  }

  validateFileOpt(setAxiomatizationFile)
  validateFileOpt(multisetAxiomatizationFile)
  validateFileOpt(sequenceAxiomatizationFile)

  /* Finalise configuration */

  verify()
}

object Config {
  sealed abstract class ConfigValue[T] {
    def value: T

    def orElse(f: T => T): T = this match {
      case UserValue(v) => v
      case DefaultValue(v) => f(v)
    }
  }

  case class DefaultValue[T](value: T) extends ConfigValue[T]
  case class UserValue[T](value: T) extends ConfigValue[T]

  sealed trait Sink
  object Sink {
    case object Stdio extends Sink
    case object File extends Sink
  }

  sealed trait AssertionMode
  object AssertionMode {
    case object PushPop extends AssertionMode
    case object SoftConstraints extends AssertionMode
  }

  case class Z3StateSaturationTimeout(timeout: Int, comment: String)
}
=======
// This Source Code Form is subject to the terms of the Mozilla Public
// License, v. 2.0. If a copy of the MPL was not distributed with this
// file, You can obtain one at http://mozilla.org/MPL/2.0/.
//
// Copyright (c) 2011-2019 ETH Zurich.

package viper.silicon

import java.nio.file.{Path, Paths}
import scala.collection.immutable.ArraySeq
import scala.util.matching.Regex
import scala.util.Properties._
import org.rogach.scallop._
import viper.silicon.Config.StateConsolidationMode.StateConsolidationMode
import viper.silver.frontend.SilFrontendConfig

class Config(args: Seq[String]) extends SilFrontendConfig(args, "Silicon") {
  import Config._

  /** Attention: Don't use options to compute default values! This will cause
    * a crash when help is printed (--help) because of the order in which things
    * are initialised.
    */

  /* Argument converter */

//  private val statisticsSinkConverter: ValueConverter[(Sink, String)] = new ValueConverter[(Sink, String)] {
//    val stdioRegex: Regex = """(?i)(stdio)""".r
//    val fileRegex: Regex = """(?i)(file)=(.*)""".r
//
//    def parse(s: List[(String, List[String])]): Either[String, Option[(Sink, String)]] = s match {
//      case (_, stdioRegex(_) :: Nil) :: Nil => Right(Some(Sink.Stdio, ""))
//
//      case (_, fileRegex(_, fileName) :: Nil) :: Nil =>
//        Right(Some(Sink.File, fileName))
//
//      case Nil => Right(None)
//      case _ => Left(s"unexpected arguments")
//    }
//
//    val tag: TypeTag[(Sink, String)] = typeTag[(Sink, String)]
//    val argType: ArgType.V = org.rogach.scallop.ArgType.LIST
//  }

  private val forwardArgumentsConverter: ValueConverter[String] = new ValueConverter[String] {
    def parse(s: List[(String, List[String])]): Either[String, Option[String]] = s match {
      case (_, str :: Nil) :: Nil if str.head == '"' && str.last == '"' => Right(Some(str.substring(1, str.length - 1)))
      case Nil => Right(None)
      case _ => Left(s"unexpected arguments")
    }

    val argType: ArgType.V = org.rogach.scallop.ArgType.LIST
  }

  private val smtlibOptionsConverter: ValueConverter[Map[String, String]] = new ValueConverter[Map[String, String]] {
    def parse(s: List[(String, List[String])]): Either[String, Option[Map[String, String]]] = s match {
      case (_, str :: Nil) :: Nil if str.head == '"' && str.last == '"' =>
        val config = toMap(
          str.substring(1, str.length - 1) /* Drop leading and trailing quotation mark */
             .split(' ') /* Separate individual key=value pairs */
             .map(_.trim)
             .filter(_.nonEmpty)
             .map(_.split('=')) /* Split key=value pairs */
             .flatMap {
                case Array(k, v) =>
                  Some(k -> v)
                case other =>
                  return Left(s"unexpected arguments '${other.mkString(", ")}'")
           })

        Right(Some(config))
      case Nil =>
        Right(None)
      case _ =>
        Left(s"unexpected arguments")
    }

    val argType: ArgType.V = org.rogach.scallop.ArgType.LIST
  }

  private val assertionModeConverter: ValueConverter[AssertionMode] = new ValueConverter[AssertionMode] {
    val pushPopRegex: Regex = """(?i)(pp)""".r
    val softConstraintsRegex: Regex = """(?i)(sc)""".r

    def parse(s: List[(String, List[String])]): Either[String, Option[AssertionMode]] = s match {
      case (_, pushPopRegex(_) :: Nil) :: Nil => Right(Some(AssertionMode.PushPop))
      case (_, softConstraintsRegex(_) :: Nil) :: Nil => Right(Some(AssertionMode.SoftConstraints))
      case Nil => Right(None)
      case _ => Left(s"unexpected arguments")
    }

    val argType: ArgType.V = org.rogach.scallop.ArgType.LIST
  }

  private val saturationTimeoutWeightsConverter: ValueConverter[Z3SaturationTimeoutWeights] = new ValueConverter[Z3SaturationTimeoutWeights] {
    def parse(s: List[(String, List[String])]): Either[String, Option[Z3SaturationTimeoutWeights]] = s match {
      case Seq((_, Seq(rawString))) =>
        val trimmedString = rawString.trim
        if (!trimmedString.startsWith("[") || !trimmedString.endsWith("]"))
          Left("weights must be provided inside square brackets")
        else {
          val weightsString = trimmedString.tail.init /* Drop leading/trailing '[' and ']' */

          /* Split at commas, try to convert to floats, keep only positive ones */
          val weights =
            weightsString.split(',')
                         .flatMap(s => scala.util.Try(s.toFloat).toOption)
                         .filter(0 <= _)

          if (weights.length == Z3SaturationTimeoutWeights.numberOfWeights) {
            val result = Z3SaturationTimeoutWeights.from(ArraySeq.unsafeWrapArray(weights))
            require(result.isDefined, "Unexpected mismatch")
              /* Should always succeed due to above length check */
            Right(result)
          } else
            Left(s"expected ${Z3SaturationTimeoutWeights.numberOfWeights} non-negative floats")
        }

      case Seq() => Right(None)
      case _ => Left(s"unexpected arguments")
    }

    val argType: ArgType.V = org.rogach.scallop.ArgType.LIST
  }

  /* Command-line options */

//  val defaultRawStatisticsFile = "statistics.json"

//  private val rawShowStatistics = opt[(Sink, String)]("showStatistics",
//    descr = (  "Show some statistics about the verification. Options are "
//             + "'stdio' and 'file=<path\\to\\statistics.json>'"),
//    default = None,
//    noshort = true
//  )(statisticsSinkConverter)
//
//  private lazy val defaultStatisticsFile = Paths.get(tempDirectory(), defaultRawStatisticsFile)

//  def showStatistics: ScallopOption[(Sink, String)] = rawShowStatistics map {
//    case (Sink.File, fileName) =>
//      val newFilename =
//        fileName.toLowerCase match {
//          case "$infile" =>
//            inputFile.map(f =>
//              common.io.makeFilenameUnique(f.toFile, Some(new File(tempDirectory())), Some("json")).toPath
//            ).getOrElse(defaultStatisticsFile)
//             .toString
//          case _ => fileName
//        }
//
//      (Sink.File, newFilename)
//    case other => other
//  }

  val disableSubsumption: ScallopOption[Boolean] = opt[Boolean]("disableSubsumption",
    descr = "Don't add assumptions gained by verifying an assert statement",
    default  = Some(false),
    noshort = true
  )

  val includeMethods: ScallopOption[String] = opt[String]("includeMethods",
    descr = "Include methods in verification (default: '*'). Wildcard characters are '?' and '*'. ",
    default = Some(".*"),
    noshort = true
  )(singleArgConverter[String](s => viper.silicon.common.config.wildcardToRegex(s)))

  val excludeMethods: ScallopOption[String] = opt[String]("excludeMethods",
    descr = "Exclude methods from verification (default: ''). Is applied after the include pattern.",
    default = Some(""),
    noshort = true
  )

  val recursivePredicateUnfoldings: ScallopOption[Int] = opt[Int]("recursivePredicateUnfoldings",
    descr = (  "Evaluate n unfolding expressions in the body of predicates that (transitively) unfold "
             + "other instances of themselves (default: 1)"),
    default = Some(1),
    noshort = true
  )

  val disableShortCircuitingEvaluations: ScallopOption[Boolean] = opt[Boolean]("disableShortCircuitingEvaluations",
    descr = (  "Disable short-circuiting evaluation of AND, OR. If disabled, "
             + "evaluating e.g., i > 0 && f(i), will fail if f's precondition requires i > 0."),
    default = Some(false),
    noshort = true
  )

  val logLevel: ScallopOption[String] = opt[String]("logLevel",
    descr = "One of the log levels ALL, TRACE, DEBUG, INFO, WARN, ERROR, OFF",
    default = None,
    noshort = true
  )(singleArgConverter(level => level.toUpperCase))

  val logger: Predef.Map[String, String] = props[String]('L',
    descr = "Set level of certain internal loggers",
    keyName = "logger",
    valueName = "level"
  )

  val writeSymbexLogFile: ScallopOption[Boolean] = opt[Boolean]("writeSymbexLogFile",
    descr = "Report the symbolic execution log as ExecutionTraceReport",
    default = Some(false),
    noshort = true,
    hidden = true
  )

  val timeout: ScallopOption[Int] = opt[Int]("timeout",
    descr = ( "Time out after approx. n seconds. The timeout is for the whole verification, "
            + "not per method or proof obligation (default: 0, i.e. no timeout)."),
    default = Some(0),
    noshort = true
  )

  val assertTimeout: ScallopOption[Int] = opt[Int]("assertTimeout",
    descr = "Timeout (in ms) per SMT solver assertion (default: 0, i.e. no timeout).",
    default = None,
    noshort = true
  )

  val checkTimeout: ScallopOption[Int] = opt[Int]("checkTimeout",
    descr = (  "Timeout (in ms) per SMT solver check. Solver checks differ from solver asserts "
             + "in that a failing assert always yields a verification error whereas a failing "
             + "check doesn't, at least not directly. However, failing checks might result in "
             + "performance degradation, e.g. when a dead program path is nevertheless explored, "
             + "and indirectly in verification failures due to incompletenesses, e.g. when "
             + "the held permission amount is too coarsely underapproximated (default: 10)."),
    default = Some(10),
    noshort = true
  )

  private val rawZ3SaturationTimeout = opt[Int]("z3SaturationTimeout",
    descr = (  "Timeout (in ms) used for Z3 state saturation calls (default: 100). A timeout of "
             + "0 disables all saturation checks."),
    default = Some(100),
    noshort = true
  )

  /* Attention: Update companion object if number of weights changes! */
  case class Z3SaturationTimeoutWeights(afterPreamble: Float = 1,
                                        afterContract: Float = 0.5f,
                                        afterUnfold: Float = 0.4f,
                                        afterInhale: Float = 0.2f,
                                        beforeRepetition: Float = 0.02f)

  object Z3SaturationTimeoutWeights {
    val numberOfWeights = 5

    def from(weights: Seq[Float]): Option[Z3SaturationTimeoutWeights] = {
      weights match {
        case Seq(w1, w2, w3, w4, w5) => Some(Z3SaturationTimeoutWeights(w1, w2, w3, w4, w5))
        case _ => None
      }
    }
  }

  private val defaultZ3SaturationTimeoutWeights = Z3SaturationTimeoutWeights()

  private val rawZ3SaturationTimeoutWeights = opt[Z3SaturationTimeoutWeights]("z3SaturationTimeoutWeights",
    descr = (   "Weights used to compute the effective timeout for Z3 state saturation calls, "
             +  "which are made at various points during a symbolic execution. The effective "
             +  "timeouts for a particular saturation call is computed by multiplying the "
             +  "corresponding weight with the base timeout for saturation calls. "
             +  "Defaults to the following weights:\n"
             + s"    after program preamble: ${defaultZ3SaturationTimeoutWeights.afterPreamble}\n"
             + s"    after inhaling contracts: ${defaultZ3SaturationTimeoutWeights.afterContract}\n"
             + s"    after unfold: ${defaultZ3SaturationTimeoutWeights.afterUnfold}\n"
             + s"    after inhale: ${defaultZ3SaturationTimeoutWeights.afterInhale}\n"
             + s"    before repeated Z3 queries: ${defaultZ3SaturationTimeoutWeights.beforeRepetition}\n"
             +  "Weights must be non-negative, a weight of 0 disables the corresponding saturation "
             +  "call and a minimal timeout of 10ms is enforced."),
    default = Some(defaultZ3SaturationTimeoutWeights),
    noshort = true
  )(saturationTimeoutWeightsConverter)

  /* ATTENTION: Don't access the effective weights before the configuration objects has been
   *  properly initialised, i.e. before `this.verify` has been invoked.
   */
  object z3SaturationTimeouts {
    private def scale(weight: Float, comment: String): Option[Z3StateSaturationTimeout] = {
      if (weight == 0 || rawZ3SaturationTimeout() == 0) {
        None
      } else {
        Some(Z3StateSaturationTimeout(Math.max(10.0, weight * rawZ3SaturationTimeout()).toInt,
                                      comment))
      }
    }

    val afterPrelude: Option[Z3StateSaturationTimeout] =
      scale(rawZ3SaturationTimeoutWeights().afterPreamble, "after preamble")

    val afterContract: Option[Z3StateSaturationTimeout] =
      scale(rawZ3SaturationTimeoutWeights().afterContract, "after contract")

    val afterUnfold: Option[Z3StateSaturationTimeout] =
      scale(rawZ3SaturationTimeoutWeights().afterUnfold, "after unfold")

    val afterInhale: Option[Z3StateSaturationTimeout] =
      scale(rawZ3SaturationTimeoutWeights().afterInhale, "after inhale")

    val beforeIteration: Option[Z3StateSaturationTimeout] =
      scale(rawZ3SaturationTimeoutWeights().beforeRepetition, "before repetition")
  }

  val z3EnableResourceBounds: ScallopOption[Boolean] = opt[Boolean]("z3EnableResourceBounds",
    descr = "Use Z3's resource bounds instead of timeouts",
    default = Some(false),
    noshort = true
  )

  val z3ResourcesPerMillisecond: ScallopOption[Int] = opt[Int]("z3ResourcesPerMillisecond",
    descr = "Z3 resources per milliseconds. Is used to convert timeouts to resource bounds.",
    default = Some(60000), // Moritz Knüsel empirically determined 1600 in his BSc thesis, but when Malte
    noshort = true,        // used this value, over 20 tests failed.
  )

  val z3RandomizeSeeds: ScallopOption[Boolean] = opt[Boolean]("z3RandomizeSeeds",
    descr = "Set various Z3 random seeds to random values",
    default = Some(false),
    noshort = true
  )

  val tempDirectory: ScallopOption[String] = opt[String]("tempDirectory",
    descr = "Path to which all temporary data will be written (default: ./tmp)",
    default = Some("./tmp"),
    noshort = true
  )

  val disableTempDirectory: ScallopOption[Boolean] = opt[Boolean]("disableTempDirectory",
    descr = "Disable the creation of temporary data (default: ./tmp)",
    default = Some(false),
    noshort = true
  )

  private val rawZ3Exe = opt[String]("z3Exe",
    descr = (  "Z3 executable. The environment variable %s can also "
             + "be used to specify the path of the executable.").format(Silicon.z3ExeEnvironmentVariable),
    default = None,
    noshort = true
  )

  lazy val z3Exe: String = {
    val isWindows = System.getProperty("os.name").toLowerCase.startsWith("windows")

    rawZ3Exe.toOption.getOrElse(envOrNone(Silicon.z3ExeEnvironmentVariable)
                     .getOrElse("z3" + (if (isWindows) ".exe" else "")))
  }

  val defaultRawZ3LogFile = "logfile"
  val z3LogFileExtension = "smt2"

  private val rawZ3LogFile = opt[ConfigValue[String]]("z3LogFile",
    descr = (  "Log file containing the interaction with Z3, "
             + s"extension $z3LogFileExtension will be appended. "
             + s"(default: <tempDirectory>/$defaultRawZ3LogFile.$z3LogFileExtension)"),
    default = Some(DefaultValue(defaultRawZ3LogFile)),
    noshort = true
  )(singleArgConverter[ConfigValue[String]](s => UserValue(s)))

  def z3LogFile(suffix: String = ""): Path = rawZ3LogFile() match {
    case UserValue(logfile) =>
      logfile.toLowerCase match {
        case "$infile" =>
          sys.error("Implementation missing")
//          /* TODO: Reconsider: include suffix; prover started before infile is known */
//          inputFile.map(f =>
//            common.io.makeFilenameUnique(f.toFile, Some(new File(tempDirectory())), Some(z3LogFileExtension)).toPath
//          ).getOrElse(defaultZ3LogFile)
        case _ =>
          Paths.get(s"$logfile-$suffix.$z3LogFileExtension")
      }

    case DefaultValue(_) =>
      Paths.get(tempDirectory(), s"$defaultRawZ3LogFile-$suffix.$z3LogFileExtension")
  }

  val z3Args: ScallopOption[String] = opt[String]("z3Args",
    descr = (  "Command-line arguments which should be forwarded to Z3. "
             + "The expected format is \"<opt> <opt> ... <opt>\", including the quotation marks."),
    default = None,
    noshort = true
  )(forwardArgumentsConverter)

  val z3ConfigArgs: ScallopOption[Map[String, String]] = opt[Map[String, String]]("z3ConfigArgs",
    descr = (  "Configuration options which should be forwarded to Z3. "
             + "The expected format is \"<key>=<val> <key>=<val> ... <key>=<val>\", "
             + "including the quotation marks. "
             + "The configuration options given here will override those from Silicon's Z3 preamble."),
    default = Some(Map()),
    noshort = true
  )(smtlibOptionsConverter)

  lazy val z3Timeout: Int =
    None.orElse(
            z3ConfigArgs().collectFirst {
              case (k, v) if k.toLowerCase == "timeout" && v.forall(Character.isDigit) => v.toInt
            })
        .orElse{
            val z3TimeoutArg = """-t:(\d+)""".r
            z3Args.toOption.flatMap(args => z3TimeoutArg findFirstMatchIn args map(_.group(1).toInt))}
        .getOrElse(0)

  val maxHeuristicsDepth: ScallopOption[Int] = opt[Int]("maxHeuristicsDepth",
    descr = "Maximal number of nested heuristics applications (default: 3)",
    default = Some(3),
    noshort = true
  )

  val handlePureConjunctsIndividually: ScallopOption[Boolean] = opt[Boolean]("handlePureConjunctsIndividually",
    descr = (  "Handle pure conjunction individually."
             + "Increases precision of error reporting, but may slow down verification."),
    default = Some(false),
    noshort = true
  )

  val assertionMode: ScallopOption[AssertionMode] = opt[AssertionMode]("assertionMode",
    descr = (  "Determines how assertion checks are encoded in SMTLIB. Options are "
             + "'pp' (push-pop) and 'cs' (soft constraints) (default: cs)."),
    default = Some(AssertionMode.PushPop),
    noshort = true
  )(assertionModeConverter)


  val splitTimeout: ScallopOption[Int] = opt[Int]("qpSplitTimeout",
    descr = (  "Timeout (in ms) used by QP's split algorithm when 1) checking if a chunk "
             + "holds no further permissions, and 2) checking if sufficiently many "
             + "permissions have already been split off."),
    default = Some(500),
    noshort = true
  )

  val disableValueMapCaching: ScallopOption[Boolean] = opt[Boolean]("disableValueMapCaching",
    descr = "Disable caching of value maps (context: iterated separating conjunctions).",
    default = Some(false),
    noshort = true
  )

  val disableISCTriggers: ScallopOption[Boolean] = opt[Boolean]("disableISCTriggers",
    descr = (  "Don't pick triggers for quantifiers, let the SMT solver do it "
             + "(context: iterated separating conjunctions)."),
    default = Some(false),
    noshort = true
  )

  val disableChunkOrderHeuristics: ScallopOption[Boolean] = opt[Boolean]("disableChunkOrderHeuristics",
    descr = (  "Disable heuristic ordering of quantified chunks "
             + "(context: iterated separating conjunctions)."),
    default = Some(false),
    noshort = true
  )

  val enablePredicateTriggersOnInhale: ScallopOption[Boolean] = opt[Boolean]("enablePredicateTriggersOnInhale",
    descr = (  "Emit predicate-based function trigger on each inhale of a "
             + "predicate instance (context: heap-dependent functions)."),
    default = Some(false),
    noshort = true
  )

  val enableMoreCompleteExhale: ScallopOption[Boolean] = opt[Boolean]("enableMoreCompleteExhale",
    descr = "Enable a more complete exhale version.",
    default = Some(false),
    noshort = true
  )

  val stateConsolidationMode: ScallopOption[StateConsolidationMode] = opt[StateConsolidationMode]("stateConsolidationMode",
    descr = s"One of the following modes:\n${StateConsolidationMode.helpText}",
    default = Some(StateConsolidationMode.Default),
    noshort = true
  )(singleArgConverter(mode => StateConsolidationMode(mode.toInt)))

  val numberOfParallelVerifiers: ScallopOption[Int] = opt[Int]("numberOfParallelVerifiers",
    descr = (  "Number of verifiers run in parallel. This number plus one is the number of provers "
             + s"run in parallel (default: ${Runtime.getRuntime.availableProcessors()}"),
    default = Some(Runtime.getRuntime.availableProcessors()),
    noshort = true
  )

  val printTranslatedProgram: ScallopOption[Boolean] = opt[Boolean]("printTranslatedProgram",
    descr ="Print the final program that is going to be verified to stdout.",
    default = Some(false),
    noshort = true
  )

  val printMethodCFGs: ScallopOption[Boolean] = opt[Boolean]("printMethodCFGs",
    descr = "Print a DOT (Graphviz) representation of the CFG of each method to verify to " +
            "a file '<tempDirectory>/<methodName>.dot'.",
    default = Some(false),
    noshort = true
  )

  val disableCatchingExceptions: ScallopOption[Boolean] = opt[Boolean]("disableCatchingExceptions",
    descr =s"Don't catch exceptions (can be useful for debugging problems with ${Silicon.name})",
    default = Some(false),
    noshort = true
  )

  val setAxiomatizationFile: ScallopOption[String] = opt[String]("setAxiomatizationFile",
    descr =s"Source file with set axiomatisation. If omitted, built-in one is used.",
    default = None,
    noshort = true
  )

  val multisetAxiomatizationFile: ScallopOption[String] = opt[String]("multisetAxiomatizationFile",
    descr =s"Source file with multiset axiomatisation. If omitted, built-in one is used.",
    default = None,
    noshort = true
  )

  val sequenceAxiomatizationFile: ScallopOption[String] = opt[String]("sequenceAxiomatizationFile",
    descr =s"Source file with sequence axiomatisation. If omitted, built-in one is used.",
    default = None,
    noshort = true
  )

  val mapAxiomatizationFile: ScallopOption[String] = opt[String]("mapAxiomatizationFile",
    descr =s"Source file with map axiomatisation. If omitted, built-in one is used.",
    default = None,
    noshort = true
  )

  val disableHavocHack407: ScallopOption[Boolean] = opt[Boolean]("disableHavocHack407",
    descr = "A Viper method call to " +
            viper.silicon.rules.executor.hack407_havoc_all_resources_method_name("R") +
            ", where R is a field or predicate, results " +
            "in Silicon havocking all instances of R. See also Silicon issue #407.",
    default = Some(false),
    noshort = true
  )

  /* Option validation (trailing file argument is validated by parent class) */

  validateOpt(timeout) {
    case Some(n) if n < 0 => Left(s"Timeout must be non-negative, but $n was provided")
    case _ => Right(())
  }

  validateOpt(ideModeAdvanced, numberOfParallelVerifiers) {
    case (Some(false), _) =>
      Right(())
    case (Some(true), Some(n)) =>
      if (n == 1)
        Right(())
      else
        Left(  s"Option ${ideModeAdvanced.name} requires setting "
             + s"${numberOfParallelVerifiers.name} to 1")
    case other =>
      sys.error(s"Unexpected combination: $other")
  }

  validateFileOpt(setAxiomatizationFile)
  validateFileOpt(multisetAxiomatizationFile)
  validateFileOpt(sequenceAxiomatizationFile)

  /* Finalise configuration */

  verify()
}

object Config {
  sealed abstract class ConfigValue[T] {
    def value: T

    def orElse(f: T => T): T = this match {
      case UserValue(v) => v
      case DefaultValue(v) => f(v)
    }
  }

  case class DefaultValue[T](value: T) extends ConfigValue[T]
  case class UserValue[T](value: T) extends ConfigValue[T]

  sealed trait Sink
  object Sink {
    case object Stdio extends Sink
    case object File extends Sink
  }

  sealed trait AssertionMode
  object AssertionMode {
    case object PushPop extends AssertionMode
    case object SoftConstraints extends AssertionMode
  }

  case class Z3StateSaturationTimeout(timeout: Int, comment: String)

  object StateConsolidationMode extends Enumeration {
    type StateConsolidationMode = Value
    val Minimal, Default, Retrying, MinimalRetrying, MoreCompleteExhale = Value

    private[Config] final def helpText: String = {
      s"""  ${Minimal.id}: Minimal work, many incompletenesses
         |  ${Default.id}: Most work, fewest incompletenesses
         |  ${Retrying.id}: Similar to ${Default.id}, but less eager
         |  ${MinimalRetrying.id}: Less eager and less complete than ${Default.id}
         |  ${MoreCompleteExhale.id}: Intended for use with --moreCompleteExhale
         |""".stripMargin
    }

//    private val converter: ValueConverter[StateConsolidationMode] = new ValueConverter[StateConsolidationMode] {
//      Try {
//
//      }
//
//      val pushPopRegex: Regex = """(?i)(pp)""".r
//      val softConstraintsRegex: Regex = """(?i)(sc)""".r
//
//      def parse(s: List[(String, List[String])]): Either[String, Option[AssertionMode]] = s match {
//        case (_, pushPopRegex(_) :: Nil) :: Nil => Right(Some(AssertionMode.PushPop))
//        case (_, softConstraintsRegex(_) :: Nil) :: Nil => Right(Some(AssertionMode.SoftConstraints))
//        case Nil => Right(None)
//        case _ => Left(s"unexpected arguments")
//      }
//
//      val argType: ArgType.V = org.rogach.scallop.ArgType.SINGLE
//    }
  }
}
>>>>>>> a5b8f3b3
<|MERGE_RESOLUTION|>--- conflicted
+++ resolved
@@ -1,4 +1,3 @@
-<<<<<<< HEAD
 // This Source Code Form is subject to the terms of the Mozilla Public
 // License, v. 2.0. If a copy of the MPL was not distributed with this
 // file, You can obtain one at http://mozilla.org/MPL/2.0/.
@@ -12,6 +11,7 @@
 import scala.util.matching.Regex
 import scala.util.Properties._
 import org.rogach.scallop._
+import viper.silicon.Config.StateConsolidationMode.StateConsolidationMode
 import viper.silver.frontend.SilFrontendConfig
 
 class Config(args: Seq[String]) extends SilFrontendConfig(args, "Silicon") {
@@ -460,11 +460,11 @@
     noshort = true
   )
 
-  val disableMostStateConsolidations: ScallopOption[Boolean] = opt[Boolean]("disableMostStateConsolidations",
-    descr = "Disable state consolidations, except on-retry and single-merge.",
-    default = Some(false),
-    noshort = true
-  )
+  val stateConsolidationMode: ScallopOption[StateConsolidationMode] = opt[StateConsolidationMode]("stateConsolidationMode",
+    descr = s"One of the following modes:\n${StateConsolidationMode.helpText}",
+    default = Some(StateConsolidationMode.Default),
+    noshort = true
+  )(singleArgConverter(mode => StateConsolidationMode(mode.toInt)))
 
   val numberOfParallelVerifiers: ScallopOption[Int] = opt[Int]("numberOfParallelVerifiers",
     descr = (  "Number of verifiers run in parallel. This number plus one is the number of provers "
@@ -588,590 +588,6 @@
   }
 
   case class Z3StateSaturationTimeout(timeout: Int, comment: String)
-}
-=======
-// This Source Code Form is subject to the terms of the Mozilla Public
-// License, v. 2.0. If a copy of the MPL was not distributed with this
-// file, You can obtain one at http://mozilla.org/MPL/2.0/.
-//
-// Copyright (c) 2011-2019 ETH Zurich.
-
-package viper.silicon
-
-import java.nio.file.{Path, Paths}
-import scala.collection.immutable.ArraySeq
-import scala.util.matching.Regex
-import scala.util.Properties._
-import org.rogach.scallop._
-import viper.silicon.Config.StateConsolidationMode.StateConsolidationMode
-import viper.silver.frontend.SilFrontendConfig
-
-class Config(args: Seq[String]) extends SilFrontendConfig(args, "Silicon") {
-  import Config._
-
-  /** Attention: Don't use options to compute default values! This will cause
-    * a crash when help is printed (--help) because of the order in which things
-    * are initialised.
-    */
-
-  /* Argument converter */
-
-//  private val statisticsSinkConverter: ValueConverter[(Sink, String)] = new ValueConverter[(Sink, String)] {
-//    val stdioRegex: Regex = """(?i)(stdio)""".r
-//    val fileRegex: Regex = """(?i)(file)=(.*)""".r
-//
-//    def parse(s: List[(String, List[String])]): Either[String, Option[(Sink, String)]] = s match {
-//      case (_, stdioRegex(_) :: Nil) :: Nil => Right(Some(Sink.Stdio, ""))
-//
-//      case (_, fileRegex(_, fileName) :: Nil) :: Nil =>
-//        Right(Some(Sink.File, fileName))
-//
-//      case Nil => Right(None)
-//      case _ => Left(s"unexpected arguments")
-//    }
-//
-//    val tag: TypeTag[(Sink, String)] = typeTag[(Sink, String)]
-//    val argType: ArgType.V = org.rogach.scallop.ArgType.LIST
-//  }
-
-  private val forwardArgumentsConverter: ValueConverter[String] = new ValueConverter[String] {
-    def parse(s: List[(String, List[String])]): Either[String, Option[String]] = s match {
-      case (_, str :: Nil) :: Nil if str.head == '"' && str.last == '"' => Right(Some(str.substring(1, str.length - 1)))
-      case Nil => Right(None)
-      case _ => Left(s"unexpected arguments")
-    }
-
-    val argType: ArgType.V = org.rogach.scallop.ArgType.LIST
-  }
-
-  private val smtlibOptionsConverter: ValueConverter[Map[String, String]] = new ValueConverter[Map[String, String]] {
-    def parse(s: List[(String, List[String])]): Either[String, Option[Map[String, String]]] = s match {
-      case (_, str :: Nil) :: Nil if str.head == '"' && str.last == '"' =>
-        val config = toMap(
-          str.substring(1, str.length - 1) /* Drop leading and trailing quotation mark */
-             .split(' ') /* Separate individual key=value pairs */
-             .map(_.trim)
-             .filter(_.nonEmpty)
-             .map(_.split('=')) /* Split key=value pairs */
-             .flatMap {
-                case Array(k, v) =>
-                  Some(k -> v)
-                case other =>
-                  return Left(s"unexpected arguments '${other.mkString(", ")}'")
-           })
-
-        Right(Some(config))
-      case Nil =>
-        Right(None)
-      case _ =>
-        Left(s"unexpected arguments")
-    }
-
-    val argType: ArgType.V = org.rogach.scallop.ArgType.LIST
-  }
-
-  private val assertionModeConverter: ValueConverter[AssertionMode] = new ValueConverter[AssertionMode] {
-    val pushPopRegex: Regex = """(?i)(pp)""".r
-    val softConstraintsRegex: Regex = """(?i)(sc)""".r
-
-    def parse(s: List[(String, List[String])]): Either[String, Option[AssertionMode]] = s match {
-      case (_, pushPopRegex(_) :: Nil) :: Nil => Right(Some(AssertionMode.PushPop))
-      case (_, softConstraintsRegex(_) :: Nil) :: Nil => Right(Some(AssertionMode.SoftConstraints))
-      case Nil => Right(None)
-      case _ => Left(s"unexpected arguments")
-    }
-
-    val argType: ArgType.V = org.rogach.scallop.ArgType.LIST
-  }
-
-  private val saturationTimeoutWeightsConverter: ValueConverter[Z3SaturationTimeoutWeights] = new ValueConverter[Z3SaturationTimeoutWeights] {
-    def parse(s: List[(String, List[String])]): Either[String, Option[Z3SaturationTimeoutWeights]] = s match {
-      case Seq((_, Seq(rawString))) =>
-        val trimmedString = rawString.trim
-        if (!trimmedString.startsWith("[") || !trimmedString.endsWith("]"))
-          Left("weights must be provided inside square brackets")
-        else {
-          val weightsString = trimmedString.tail.init /* Drop leading/trailing '[' and ']' */
-
-          /* Split at commas, try to convert to floats, keep only positive ones */
-          val weights =
-            weightsString.split(',')
-                         .flatMap(s => scala.util.Try(s.toFloat).toOption)
-                         .filter(0 <= _)
-
-          if (weights.length == Z3SaturationTimeoutWeights.numberOfWeights) {
-            val result = Z3SaturationTimeoutWeights.from(ArraySeq.unsafeWrapArray(weights))
-            require(result.isDefined, "Unexpected mismatch")
-              /* Should always succeed due to above length check */
-            Right(result)
-          } else
-            Left(s"expected ${Z3SaturationTimeoutWeights.numberOfWeights} non-negative floats")
-        }
-
-      case Seq() => Right(None)
-      case _ => Left(s"unexpected arguments")
-    }
-
-    val argType: ArgType.V = org.rogach.scallop.ArgType.LIST
-  }
-
-  /* Command-line options */
-
-//  val defaultRawStatisticsFile = "statistics.json"
-
-//  private val rawShowStatistics = opt[(Sink, String)]("showStatistics",
-//    descr = (  "Show some statistics about the verification. Options are "
-//             + "'stdio' and 'file=<path\\to\\statistics.json>'"),
-//    default = None,
-//    noshort = true
-//  )(statisticsSinkConverter)
-//
-//  private lazy val defaultStatisticsFile = Paths.get(tempDirectory(), defaultRawStatisticsFile)
-
-//  def showStatistics: ScallopOption[(Sink, String)] = rawShowStatistics map {
-//    case (Sink.File, fileName) =>
-//      val newFilename =
-//        fileName.toLowerCase match {
-//          case "$infile" =>
-//            inputFile.map(f =>
-//              common.io.makeFilenameUnique(f.toFile, Some(new File(tempDirectory())), Some("json")).toPath
-//            ).getOrElse(defaultStatisticsFile)
-//             .toString
-//          case _ => fileName
-//        }
-//
-//      (Sink.File, newFilename)
-//    case other => other
-//  }
-
-  val disableSubsumption: ScallopOption[Boolean] = opt[Boolean]("disableSubsumption",
-    descr = "Don't add assumptions gained by verifying an assert statement",
-    default  = Some(false),
-    noshort = true
-  )
-
-  val includeMethods: ScallopOption[String] = opt[String]("includeMethods",
-    descr = "Include methods in verification (default: '*'). Wildcard characters are '?' and '*'. ",
-    default = Some(".*"),
-    noshort = true
-  )(singleArgConverter[String](s => viper.silicon.common.config.wildcardToRegex(s)))
-
-  val excludeMethods: ScallopOption[String] = opt[String]("excludeMethods",
-    descr = "Exclude methods from verification (default: ''). Is applied after the include pattern.",
-    default = Some(""),
-    noshort = true
-  )
-
-  val recursivePredicateUnfoldings: ScallopOption[Int] = opt[Int]("recursivePredicateUnfoldings",
-    descr = (  "Evaluate n unfolding expressions in the body of predicates that (transitively) unfold "
-             + "other instances of themselves (default: 1)"),
-    default = Some(1),
-    noshort = true
-  )
-
-  val disableShortCircuitingEvaluations: ScallopOption[Boolean] = opt[Boolean]("disableShortCircuitingEvaluations",
-    descr = (  "Disable short-circuiting evaluation of AND, OR. If disabled, "
-             + "evaluating e.g., i > 0 && f(i), will fail if f's precondition requires i > 0."),
-    default = Some(false),
-    noshort = true
-  )
-
-  val logLevel: ScallopOption[String] = opt[String]("logLevel",
-    descr = "One of the log levels ALL, TRACE, DEBUG, INFO, WARN, ERROR, OFF",
-    default = None,
-    noshort = true
-  )(singleArgConverter(level => level.toUpperCase))
-
-  val logger: Predef.Map[String, String] = props[String]('L',
-    descr = "Set level of certain internal loggers",
-    keyName = "logger",
-    valueName = "level"
-  )
-
-  val writeSymbexLogFile: ScallopOption[Boolean] = opt[Boolean]("writeSymbexLogFile",
-    descr = "Report the symbolic execution log as ExecutionTraceReport",
-    default = Some(false),
-    noshort = true,
-    hidden = true
-  )
-
-  val timeout: ScallopOption[Int] = opt[Int]("timeout",
-    descr = ( "Time out after approx. n seconds. The timeout is for the whole verification, "
-            + "not per method or proof obligation (default: 0, i.e. no timeout)."),
-    default = Some(0),
-    noshort = true
-  )
-
-  val assertTimeout: ScallopOption[Int] = opt[Int]("assertTimeout",
-    descr = "Timeout (in ms) per SMT solver assertion (default: 0, i.e. no timeout).",
-    default = None,
-    noshort = true
-  )
-
-  val checkTimeout: ScallopOption[Int] = opt[Int]("checkTimeout",
-    descr = (  "Timeout (in ms) per SMT solver check. Solver checks differ from solver asserts "
-             + "in that a failing assert always yields a verification error whereas a failing "
-             + "check doesn't, at least not directly. However, failing checks might result in "
-             + "performance degradation, e.g. when a dead program path is nevertheless explored, "
-             + "and indirectly in verification failures due to incompletenesses, e.g. when "
-             + "the held permission amount is too coarsely underapproximated (default: 10)."),
-    default = Some(10),
-    noshort = true
-  )
-
-  private val rawZ3SaturationTimeout = opt[Int]("z3SaturationTimeout",
-    descr = (  "Timeout (in ms) used for Z3 state saturation calls (default: 100). A timeout of "
-             + "0 disables all saturation checks."),
-    default = Some(100),
-    noshort = true
-  )
-
-  /* Attention: Update companion object if number of weights changes! */
-  case class Z3SaturationTimeoutWeights(afterPreamble: Float = 1,
-                                        afterContract: Float = 0.5f,
-                                        afterUnfold: Float = 0.4f,
-                                        afterInhale: Float = 0.2f,
-                                        beforeRepetition: Float = 0.02f)
-
-  object Z3SaturationTimeoutWeights {
-    val numberOfWeights = 5
-
-    def from(weights: Seq[Float]): Option[Z3SaturationTimeoutWeights] = {
-      weights match {
-        case Seq(w1, w2, w3, w4, w5) => Some(Z3SaturationTimeoutWeights(w1, w2, w3, w4, w5))
-        case _ => None
-      }
-    }
-  }
-
-  private val defaultZ3SaturationTimeoutWeights = Z3SaturationTimeoutWeights()
-
-  private val rawZ3SaturationTimeoutWeights = opt[Z3SaturationTimeoutWeights]("z3SaturationTimeoutWeights",
-    descr = (   "Weights used to compute the effective timeout for Z3 state saturation calls, "
-             +  "which are made at various points during a symbolic execution. The effective "
-             +  "timeouts for a particular saturation call is computed by multiplying the "
-             +  "corresponding weight with the base timeout for saturation calls. "
-             +  "Defaults to the following weights:\n"
-             + s"    after program preamble: ${defaultZ3SaturationTimeoutWeights.afterPreamble}\n"
-             + s"    after inhaling contracts: ${defaultZ3SaturationTimeoutWeights.afterContract}\n"
-             + s"    after unfold: ${defaultZ3SaturationTimeoutWeights.afterUnfold}\n"
-             + s"    after inhale: ${defaultZ3SaturationTimeoutWeights.afterInhale}\n"
-             + s"    before repeated Z3 queries: ${defaultZ3SaturationTimeoutWeights.beforeRepetition}\n"
-             +  "Weights must be non-negative, a weight of 0 disables the corresponding saturation "
-             +  "call and a minimal timeout of 10ms is enforced."),
-    default = Some(defaultZ3SaturationTimeoutWeights),
-    noshort = true
-  )(saturationTimeoutWeightsConverter)
-
-  /* ATTENTION: Don't access the effective weights before the configuration objects has been
-   *  properly initialised, i.e. before `this.verify` has been invoked.
-   */
-  object z3SaturationTimeouts {
-    private def scale(weight: Float, comment: String): Option[Z3StateSaturationTimeout] = {
-      if (weight == 0 || rawZ3SaturationTimeout() == 0) {
-        None
-      } else {
-        Some(Z3StateSaturationTimeout(Math.max(10.0, weight * rawZ3SaturationTimeout()).toInt,
-                                      comment))
-      }
-    }
-
-    val afterPrelude: Option[Z3StateSaturationTimeout] =
-      scale(rawZ3SaturationTimeoutWeights().afterPreamble, "after preamble")
-
-    val afterContract: Option[Z3StateSaturationTimeout] =
-      scale(rawZ3SaturationTimeoutWeights().afterContract, "after contract")
-
-    val afterUnfold: Option[Z3StateSaturationTimeout] =
-      scale(rawZ3SaturationTimeoutWeights().afterUnfold, "after unfold")
-
-    val afterInhale: Option[Z3StateSaturationTimeout] =
-      scale(rawZ3SaturationTimeoutWeights().afterInhale, "after inhale")
-
-    val beforeIteration: Option[Z3StateSaturationTimeout] =
-      scale(rawZ3SaturationTimeoutWeights().beforeRepetition, "before repetition")
-  }
-
-  val z3EnableResourceBounds: ScallopOption[Boolean] = opt[Boolean]("z3EnableResourceBounds",
-    descr = "Use Z3's resource bounds instead of timeouts",
-    default = Some(false),
-    noshort = true
-  )
-
-  val z3ResourcesPerMillisecond: ScallopOption[Int] = opt[Int]("z3ResourcesPerMillisecond",
-    descr = "Z3 resources per milliseconds. Is used to convert timeouts to resource bounds.",
-    default = Some(60000), // Moritz Knüsel empirically determined 1600 in his BSc thesis, but when Malte
-    noshort = true,        // used this value, over 20 tests failed.
-  )
-
-  val z3RandomizeSeeds: ScallopOption[Boolean] = opt[Boolean]("z3RandomizeSeeds",
-    descr = "Set various Z3 random seeds to random values",
-    default = Some(false),
-    noshort = true
-  )
-
-  val tempDirectory: ScallopOption[String] = opt[String]("tempDirectory",
-    descr = "Path to which all temporary data will be written (default: ./tmp)",
-    default = Some("./tmp"),
-    noshort = true
-  )
-
-  val disableTempDirectory: ScallopOption[Boolean] = opt[Boolean]("disableTempDirectory",
-    descr = "Disable the creation of temporary data (default: ./tmp)",
-    default = Some(false),
-    noshort = true
-  )
-
-  private val rawZ3Exe = opt[String]("z3Exe",
-    descr = (  "Z3 executable. The environment variable %s can also "
-             + "be used to specify the path of the executable.").format(Silicon.z3ExeEnvironmentVariable),
-    default = None,
-    noshort = true
-  )
-
-  lazy val z3Exe: String = {
-    val isWindows = System.getProperty("os.name").toLowerCase.startsWith("windows")
-
-    rawZ3Exe.toOption.getOrElse(envOrNone(Silicon.z3ExeEnvironmentVariable)
-                     .getOrElse("z3" + (if (isWindows) ".exe" else "")))
-  }
-
-  val defaultRawZ3LogFile = "logfile"
-  val z3LogFileExtension = "smt2"
-
-  private val rawZ3LogFile = opt[ConfigValue[String]]("z3LogFile",
-    descr = (  "Log file containing the interaction with Z3, "
-             + s"extension $z3LogFileExtension will be appended. "
-             + s"(default: <tempDirectory>/$defaultRawZ3LogFile.$z3LogFileExtension)"),
-    default = Some(DefaultValue(defaultRawZ3LogFile)),
-    noshort = true
-  )(singleArgConverter[ConfigValue[String]](s => UserValue(s)))
-
-  def z3LogFile(suffix: String = ""): Path = rawZ3LogFile() match {
-    case UserValue(logfile) =>
-      logfile.toLowerCase match {
-        case "$infile" =>
-          sys.error("Implementation missing")
-//          /* TODO: Reconsider: include suffix; prover started before infile is known */
-//          inputFile.map(f =>
-//            common.io.makeFilenameUnique(f.toFile, Some(new File(tempDirectory())), Some(z3LogFileExtension)).toPath
-//          ).getOrElse(defaultZ3LogFile)
-        case _ =>
-          Paths.get(s"$logfile-$suffix.$z3LogFileExtension")
-      }
-
-    case DefaultValue(_) =>
-      Paths.get(tempDirectory(), s"$defaultRawZ3LogFile-$suffix.$z3LogFileExtension")
-  }
-
-  val z3Args: ScallopOption[String] = opt[String]("z3Args",
-    descr = (  "Command-line arguments which should be forwarded to Z3. "
-             + "The expected format is \"<opt> <opt> ... <opt>\", including the quotation marks."),
-    default = None,
-    noshort = true
-  )(forwardArgumentsConverter)
-
-  val z3ConfigArgs: ScallopOption[Map[String, String]] = opt[Map[String, String]]("z3ConfigArgs",
-    descr = (  "Configuration options which should be forwarded to Z3. "
-             + "The expected format is \"<key>=<val> <key>=<val> ... <key>=<val>\", "
-             + "including the quotation marks. "
-             + "The configuration options given here will override those from Silicon's Z3 preamble."),
-    default = Some(Map()),
-    noshort = true
-  )(smtlibOptionsConverter)
-
-  lazy val z3Timeout: Int =
-    None.orElse(
-            z3ConfigArgs().collectFirst {
-              case (k, v) if k.toLowerCase == "timeout" && v.forall(Character.isDigit) => v.toInt
-            })
-        .orElse{
-            val z3TimeoutArg = """-t:(\d+)""".r
-            z3Args.toOption.flatMap(args => z3TimeoutArg findFirstMatchIn args map(_.group(1).toInt))}
-        .getOrElse(0)
-
-  val maxHeuristicsDepth: ScallopOption[Int] = opt[Int]("maxHeuristicsDepth",
-    descr = "Maximal number of nested heuristics applications (default: 3)",
-    default = Some(3),
-    noshort = true
-  )
-
-  val handlePureConjunctsIndividually: ScallopOption[Boolean] = opt[Boolean]("handlePureConjunctsIndividually",
-    descr = (  "Handle pure conjunction individually."
-             + "Increases precision of error reporting, but may slow down verification."),
-    default = Some(false),
-    noshort = true
-  )
-
-  val assertionMode: ScallopOption[AssertionMode] = opt[AssertionMode]("assertionMode",
-    descr = (  "Determines how assertion checks are encoded in SMTLIB. Options are "
-             + "'pp' (push-pop) and 'cs' (soft constraints) (default: cs)."),
-    default = Some(AssertionMode.PushPop),
-    noshort = true
-  )(assertionModeConverter)
-
-
-  val splitTimeout: ScallopOption[Int] = opt[Int]("qpSplitTimeout",
-    descr = (  "Timeout (in ms) used by QP's split algorithm when 1) checking if a chunk "
-             + "holds no further permissions, and 2) checking if sufficiently many "
-             + "permissions have already been split off."),
-    default = Some(500),
-    noshort = true
-  )
-
-  val disableValueMapCaching: ScallopOption[Boolean] = opt[Boolean]("disableValueMapCaching",
-    descr = "Disable caching of value maps (context: iterated separating conjunctions).",
-    default = Some(false),
-    noshort = true
-  )
-
-  val disableISCTriggers: ScallopOption[Boolean] = opt[Boolean]("disableISCTriggers",
-    descr = (  "Don't pick triggers for quantifiers, let the SMT solver do it "
-             + "(context: iterated separating conjunctions)."),
-    default = Some(false),
-    noshort = true
-  )
-
-  val disableChunkOrderHeuristics: ScallopOption[Boolean] = opt[Boolean]("disableChunkOrderHeuristics",
-    descr = (  "Disable heuristic ordering of quantified chunks "
-             + "(context: iterated separating conjunctions)."),
-    default = Some(false),
-    noshort = true
-  )
-
-  val enablePredicateTriggersOnInhale: ScallopOption[Boolean] = opt[Boolean]("enablePredicateTriggersOnInhale",
-    descr = (  "Emit predicate-based function trigger on each inhale of a "
-             + "predicate instance (context: heap-dependent functions)."),
-    default = Some(false),
-    noshort = true
-  )
-
-  val enableMoreCompleteExhale: ScallopOption[Boolean] = opt[Boolean]("enableMoreCompleteExhale",
-    descr = "Enable a more complete exhale version.",
-    default = Some(false),
-    noshort = true
-  )
-
-  val stateConsolidationMode: ScallopOption[StateConsolidationMode] = opt[StateConsolidationMode]("stateConsolidationMode",
-    descr = s"One of the following modes:\n${StateConsolidationMode.helpText}",
-    default = Some(StateConsolidationMode.Default),
-    noshort = true
-  )(singleArgConverter(mode => StateConsolidationMode(mode.toInt)))
-
-  val numberOfParallelVerifiers: ScallopOption[Int] = opt[Int]("numberOfParallelVerifiers",
-    descr = (  "Number of verifiers run in parallel. This number plus one is the number of provers "
-             + s"run in parallel (default: ${Runtime.getRuntime.availableProcessors()}"),
-    default = Some(Runtime.getRuntime.availableProcessors()),
-    noshort = true
-  )
-
-  val printTranslatedProgram: ScallopOption[Boolean] = opt[Boolean]("printTranslatedProgram",
-    descr ="Print the final program that is going to be verified to stdout.",
-    default = Some(false),
-    noshort = true
-  )
-
-  val printMethodCFGs: ScallopOption[Boolean] = opt[Boolean]("printMethodCFGs",
-    descr = "Print a DOT (Graphviz) representation of the CFG of each method to verify to " +
-            "a file '<tempDirectory>/<methodName>.dot'.",
-    default = Some(false),
-    noshort = true
-  )
-
-  val disableCatchingExceptions: ScallopOption[Boolean] = opt[Boolean]("disableCatchingExceptions",
-    descr =s"Don't catch exceptions (can be useful for debugging problems with ${Silicon.name})",
-    default = Some(false),
-    noshort = true
-  )
-
-  val setAxiomatizationFile: ScallopOption[String] = opt[String]("setAxiomatizationFile",
-    descr =s"Source file with set axiomatisation. If omitted, built-in one is used.",
-    default = None,
-    noshort = true
-  )
-
-  val multisetAxiomatizationFile: ScallopOption[String] = opt[String]("multisetAxiomatizationFile",
-    descr =s"Source file with multiset axiomatisation. If omitted, built-in one is used.",
-    default = None,
-    noshort = true
-  )
-
-  val sequenceAxiomatizationFile: ScallopOption[String] = opt[String]("sequenceAxiomatizationFile",
-    descr =s"Source file with sequence axiomatisation. If omitted, built-in one is used.",
-    default = None,
-    noshort = true
-  )
-
-  val mapAxiomatizationFile: ScallopOption[String] = opt[String]("mapAxiomatizationFile",
-    descr =s"Source file with map axiomatisation. If omitted, built-in one is used.",
-    default = None,
-    noshort = true
-  )
-
-  val disableHavocHack407: ScallopOption[Boolean] = opt[Boolean]("disableHavocHack407",
-    descr = "A Viper method call to " +
-            viper.silicon.rules.executor.hack407_havoc_all_resources_method_name("R") +
-            ", where R is a field or predicate, results " +
-            "in Silicon havocking all instances of R. See also Silicon issue #407.",
-    default = Some(false),
-    noshort = true
-  )
-
-  /* Option validation (trailing file argument is validated by parent class) */
-
-  validateOpt(timeout) {
-    case Some(n) if n < 0 => Left(s"Timeout must be non-negative, but $n was provided")
-    case _ => Right(())
-  }
-
-  validateOpt(ideModeAdvanced, numberOfParallelVerifiers) {
-    case (Some(false), _) =>
-      Right(())
-    case (Some(true), Some(n)) =>
-      if (n == 1)
-        Right(())
-      else
-        Left(  s"Option ${ideModeAdvanced.name} requires setting "
-             + s"${numberOfParallelVerifiers.name} to 1")
-    case other =>
-      sys.error(s"Unexpected combination: $other")
-  }
-
-  validateFileOpt(setAxiomatizationFile)
-  validateFileOpt(multisetAxiomatizationFile)
-  validateFileOpt(sequenceAxiomatizationFile)
-
-  /* Finalise configuration */
-
-  verify()
-}
-
-object Config {
-  sealed abstract class ConfigValue[T] {
-    def value: T
-
-    def orElse(f: T => T): T = this match {
-      case UserValue(v) => v
-      case DefaultValue(v) => f(v)
-    }
-  }
-
-  case class DefaultValue[T](value: T) extends ConfigValue[T]
-  case class UserValue[T](value: T) extends ConfigValue[T]
-
-  sealed trait Sink
-  object Sink {
-    case object Stdio extends Sink
-    case object File extends Sink
-  }
-
-  sealed trait AssertionMode
-  object AssertionMode {
-    case object PushPop extends AssertionMode
-    case object SoftConstraints extends AssertionMode
-  }
-
-  case class Z3StateSaturationTimeout(timeout: Int, comment: String)
 
   object StateConsolidationMode extends Enumeration {
     type StateConsolidationMode = Value
@@ -1204,5 +620,4 @@
 //      val argType: ArgType.V = org.rogach.scallop.ArgType.SINGLE
 //    }
   }
-}
->>>>>>> a5b8f3b3
+}