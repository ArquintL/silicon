--- conflicted
+++ resolved
@@ -33,13 +33,8 @@
 	def assertReadAccess(h: H, id: ChunkIdentifier): Boolean
 	def assertWriteAccess(p: P): Boolean
 	def assertWriteAccess(h: H, id: ChunkIdentifier): Boolean
-<<<<<<< HEAD
-
+	
 	def isPositive(p: P, strict: Boolean = true): Boolean
-=======
-	
-	def isPositive(p: P): Boolean
->>>>>>> 3e92ea6f
 	def isAsPermissive(perm: P, other: P): Boolean
 
   def fresh(s: Sort): Var
