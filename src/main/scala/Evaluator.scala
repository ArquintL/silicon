--- conflicted
+++ resolved
@@ -16,11 +16,8 @@
 import state.{MagicWandChunk, PredicateChunkIdentifier, FieldChunkIdentifier, SymbolConvert, DirectChunk}
 import state.terms._
 import state.terms.implicits._
-<<<<<<< HEAD
 import supporters.MagicWandSupporter
-=======
 import heap.QuantifiedChunkHelper
->>>>>>> 0fcdceff
 
 trait DefaultEvaluator[
                        ST <: Store[ST],
@@ -185,7 +182,13 @@
             case None => Q(NoPerm(), c1)
           })
 
-<<<<<<< HEAD
+/* Field access if the heap is quantified for that field */
+      case fa: ast.FieldAccess if (quantifiedChunkHelper.isQuantifiedFor(σ.h, fa.field.name)) => {
+        eval(σ, fa.rcv, pve, c, tv)((tRcvr, c1) =>
+          quantifiedChunkHelper.value(σ.h, tRcvr, fa.field, pve, fa, c, tv)((t) => {
+            Q(t, c1)}))}
+
+          
       case fa: ast.FieldAccess =>
         withChunkIdentifier(σ, fa, true, pve, c, tv)((id, c1) => {
           decider.getChunk[FieldChunk](σ.h, id) match {
@@ -198,22 +201,7 @@
               }
             case None =>
               Failure[C, ST, H, S, TV](pve dueTo InsufficientPermission(fa), c, tv)}})
-=======
-      /* Field access if the heap is quantified for that field */
-      case fa: ast.FieldAccess if (quantifiedChunkHelper.isQuantifiedFor(σ.h, fa.field.name)) => {
-        eval(σ, fa.rcv, pve, c, tv)((tRcvr, c1) =>
-          quantifiedChunkHelper.value(σ.h, tRcvr, fa.field, pve, fa, c, tv)((t) => {
-            Q(t, c1)
-          })
-        )
-      }
-
-      case fa: ast.FieldAccess => {
-      withChunkIdentifier(σ, fa, true, pve, c, tv)((id, c1) =>
-        withChunk[FieldChunk](σ.h, id, fa, pve, c1, tv)(ch =>
-          Q(ch.value, c1)))
-      }
->>>>>>> 0fcdceff
+      
 
       case ast.Not(e0) =>
         eval(σ, e0, pve, c, tv)((t0, c1) =>
@@ -686,7 +674,6 @@
           sys.error("Recursion that does not go through a function, e.g., a predicate such as " +
             "P {... && next != null ==> unfolding next.P in e} is currently not " +
             "supported. It should be  possible to wrap 'unfolding next.P in e' " +
-<<<<<<< HEAD
             "in a function, which is then invoked from the predicate body.\n" +
             "Offending node: " + e)
 
@@ -733,8 +720,6 @@
           sys.error("Recursion that does not go through a function, e.g., a predicate such as " +
             "P {... && next != null ==> folding next.P in e} is currently not " +
             "supported. It should be  possible to wrap 'folding next.P in e' " +
-=======
->>>>>>> 0fcdceff
             "in a function, which is then invoked from the predicate body.\n" +
             "Offending node: " + e)
 
@@ -917,13 +902,8 @@
     locacc match {
       case ast.FieldAccess(eRcvr, field) =>
         eval(σ, eRcvr, pve, c, tv)((tRcvr, c1) =>
-<<<<<<< HEAD
           if (assertRcvrNonNull) {
-            if (decider.assert(tRcvr !== Null()))
-=======
-          if (assertRcvrNonNull)
             if (decider.assert(Or(NullTrigger(tRcvr), tRcvr !== Null())))
->>>>>>> 0fcdceff
               Q(FieldChunkIdentifier(tRcvr, field.name), c1)
             else
               Failure[C, ST, H, S, TV](pve dueTo ReceiverNull(locacc), c1, tv)
