--- conflicted
+++ resolved
@@ -163,34 +163,21 @@
                 case false =>
                   Failure(pve dueTo InsufficientPermission(fa))
                 case true =>
-<<<<<<< HEAD
-                  assume(fvfDef)
-                  /* Re-emit definition since the previous definition could be nested under
-                   * an auxiliary quantifier (resulting from the evaluation of some Silver
-                   * quantifier in whose body field 'fa.field' was accessed)
-                   * which is protected by a trigger term that we currently don't have.
-                   */
-=======
                   assume(fvfDef.quantifiedValueDefinitions)
                     /* Re-emit definition since the previous definition could be nested under
                      * an auxiliary quantifier (resulting from the evaluation of some Silver
                      * quantifier in whose body field 'fa.field' was accessed)
                      * which is protected by a trigger term that we currently don't have.
                      */
->>>>>>> 143518b9
                   val fvfLookup = Lookup(fa.field.name, fvfDef.fvf, tRcvr)
                   val fr1 = c1.functionRecorder.recordSnapshot(fa, decider.pcs.branchConditions, fvfLookup)
                   val c2 = c1.copy(functionRecorder = fr1)
                   Q(fvfLookup, c2)}
-
             case _ =>
               quantifiedChunkSupporter.withValue(σ, σ.h, fa.field, Nil, True(), tRcvr, pve, fa, c1)(fvfDef => {
-<<<<<<< HEAD
-=======
                 assume(fvfDef.quantifiedValueDefinitions)
->>>>>>> 143518b9
                 val fvfLookup = Lookup(fa.field.name, fvfDef.fvf, tRcvr)
-                assume(fvfDef)
+
                 val fr1 = c1.functionRecorder.recordSnapshot(fa, decider.pcs.branchConditions, fvfLookup)
                                              .recordQPTerms(c1.quantifiedVariables, decider.pcs.branchConditions, /*fvfDomain ++ */fvfDef.quantifiedValueDefinitions)
                 val fr2 = if (true/*fvfDef.freshFvf*/) fr1.recordFvf(fa.field, fvfDef.fvf) else fr1
