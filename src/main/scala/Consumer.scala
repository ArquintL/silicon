/*
 * This Source Code Form is subject to the terms of the Mozilla Public
 * License, v. 2.0. If a copy of the MPL was not distributed with this
 * file, You can obtain one at http://mozilla.org/MPL/2.0/.
 */

package viper
package silicon

import com.weiglewilczek.slf4s.Logging
import silver.ast
import silver.verifier.{VerificationError, PartialVerificationError}
import silver.verifier.reasons.{NamedMagicWandChunkNotFound, MagicWandChunkNotFound, NegativePermission, AssertionFalse}
import interfaces.state.{StateFactory, Chunk, Store, Heap, PathConditions, State, StateFormatter}
import interfaces.{Consumer, Evaluator, VerificationResult, Failure}
import interfaces.decider.Decider
import interfaces.state.factoryUtils.Ø
import reporting.Bookkeeper
import state.{DefaultContext, MagicWandChunk, MagicWandChunkIdentifier}
import state.terms._
import supporters.{LetHandler, Brancher, ChunkSupporter, HeuristicsSupporter, MagicWandSupporter}

trait DefaultConsumer[ST <: Store[ST], H <: Heap[H],
                      PC <: PathConditions[PC], S <: State[ST, H, S]]
    extends Consumer[Chunk, ST, H, S, DefaultContext[H]]
    { this: Logging with Evaluator[ST, H, S, DefaultContext[H]]
                    with Brancher[ST, H, S, DefaultContext[H]]
                    with ChunkSupporter[ST, H, PC, S]
                    with MagicWandSupporter[ST, H, PC, S]
                    with HeuristicsSupporter[ST, H, PC, S]
                    with LetHandler[ST, H, S, DefaultContext[H]] =>

  private type C = DefaultContext[H]
  private type CH = Chunk

  protected implicit val manifestH: Manifest[H]

  protected val decider: Decider[ST, H, PC, S, C]
  import decider.assume

  protected val stateFactory: StateFactory[ST, H, S]
  import stateFactory._

  protected val stateFormatter: StateFormatter[ST, H, S, String]
  protected val bookkeeper: Bookkeeper
  protected val config: Config

  /*
   * ATTENTION: The DirectChunks passed to the continuation correspond to the
   * chunks as they existed when the consume took place. More specifically,
   * the amount of permissions that come with these chunks is NOT the amount
   * that has been consumed, but the amount that was found in the heap.
   */
  def consume(σ: S, p: Term, φ: ast.Exp, pve: PartialVerificationError, c: C)
             (Q: (S, Term, List[CH], C) => VerificationResult)
             : VerificationResult =

    consume(σ, σ.h, p, φ.whenExhaling, pve, c)((h1, t, dcs, c1) =>
      Q(σ \ h1, t, dcs, c1))

  def consumes(σ: S,
               p: Term,
               φs: Seq[ast.Exp],
               pvef: ast.Exp => PartialVerificationError,
               c: C)
              (Q: (S, Term, List[CH], C) => VerificationResult)
              : VerificationResult =

    consumes(σ, σ.h, p, φs map (_.whenExhaling), pvef, c)(Q)

  private def consumes(σ: S,
                       h: H,
                       p: Term,
                       φs: Seq[ast.Exp],
                       pvef: ast.Exp => PartialVerificationError,
                       c: C)
                       (Q: (S, Term, List[CH], C) => VerificationResult)
                       : VerificationResult =

    /* Note: See the code comment about produce vs. produces in
     * DefaultProducer.produces. The same applies to consume vs. consumes.
     */

    if (φs.isEmpty)
      Q(σ \ h, Unit, Nil, c)
    else {
      val φ = φs.head

      if (φ.tail.isEmpty)
        consume(σ, h, p, φ, pvef(φ), c)((h1, s1, dcs1, c1) =>
          Q(σ \ h1, s1, dcs1, c1))
      else
        consume(σ, h, p, φ, pvef(φ), c)((h1, s1, dcs1, c1) =>
          consumes(σ, h1, p, φs.tail, pvef, c1)((h2, s2, dcs2, c2) => {
            Q(h2, Combine(s1, s2), dcs1 ::: dcs2, c2)}))
    }

  protected def consume(σ: S, h: H, p: Term, φ: ast.Exp, pve: PartialVerificationError, c: C)
                       (Q: (H, Term, List[CH], C) => VerificationResult)
                       : VerificationResult = {

    if (!φ.isInstanceOf[ast.And]) {
      logger.debug(s"\nCONSUME ${φ.pos}: $φ")
      logger.debug(stateFormatter.format(σ))
      logger.debug("h = " + stateFormatter.format(h))
      if (c.reserveHeaps.nonEmpty)
        logger.debug("hR = " + c.reserveHeaps.map(stateFormatter.format).mkString("", ",\n     ", ""))
    }

    val consumed = φ match {
      case ast.And(a1, a2) if !φ.isPure =>
        consume(σ, h, p, a1, pve, c)((h1, s1, dcs1, c1) =>
          consume(σ, h1, p, a2, pve, c1)((h2, s2, dcs2, c2) => {
            Q(h2, Combine(s1, s2), dcs1 ::: dcs2, c2)}))

      case ast.Implies(e0, a0) if !φ.isPure =>
        val σC = σ \ magicWandSupporter.getEvalHeap(σ, h, c)
        eval(σC, e0, pve, c)((t0, c1) =>
          branch(σC, t0, c1,
            (c2: C) => consume(σ, h, p, a0, pve, c2)(Q),
            (c2: C) => Q(h, Unit, Nil, c2)))

      case ast.CondExp(e0, a1, a2) if !φ.isPure =>
        val σC = σ \ magicWandSupporter.getEvalHeap(σ, h, c)
        eval(σC, e0, pve, c)((t0, c1) =>
          branch(σC, t0, c1,
            (c2: C) => consume(σ, h, p, a1, pve, c2)(Q),
            (c2: C) => consume(σ, h, p, a2, pve, c2)(Q)))

      case let: ast.Let if !let.isPure =>
        val σC = σ \ magicWandSupporter.getEvalHeap(σ, h, c)
        handle[ast.Exp](σC, let, pve, c)((γ1, body, c1) => {
          val c2 =
            if (c1.recordEffects)
              c1.copy(letBoundVars = c1.letBoundVars ++ γ1.values)
            else
              c1
          consume(σ \+ γ1, h, p, body, pve, c2)(Q)})

      case ast.AccessPredicate(locacc, perm) =>
        val σC = σ \ magicWandSupporter.getEvalHeap(σ, h, c)
        withChunkIdentifier(σC, locacc, true, pve, c)((id, c1) =>
          eval(σC, perm, pve, c1)((tPerm, c2) =>
            decider.assert(σC, perms.IsNonNegative(tPerm)){
              case true =>
                chunkSupporter.consume(σC, h, id, PermTimes(p, tPerm), pve, c2, locacc, Some(φ))(Q)
              case false =>
                Failure[ST, H, S](pve dueTo NegativePermission(perm))}))

      case _: ast.InhaleExhaleExp =>
        Failure[ST, H, S](utils.consistency.createUnexpectedInhaleExhaleExpressionError(φ))

      /* Handle wands or wand-typed variables */
      case _ if φ.typ == ast.Wand && magicWandSupporter.isDirectWand(φ) =>
        def QL(σ: S, h: H, id: MagicWandChunkIdentifier, wand: ast.MagicWand, ve: VerificationError, c: C) = {
          heuristicsSupporter.tryOperation[H, Term, List[Chunk]](s"consume wand $wand")(σ, h, c)((σ, h, c, QS) => {
            val σC = σ \ magicWandSupporter.getEvalHeap(σ, h, c)
            val hs =
              if (c.exhaleExt) c.reserveHeaps
              else Stack(h)

            magicWandSupporter.doWithMultipleHeaps(hs, c)((h1, c1) =>
              decider.getChunk[MagicWandChunk](σC, h1, id, c1) match {
                case someChunk @ Some(ch) => (someChunk, h1 - ch, c1)
                case _ => (None, h1, c1)
              }
            ){case (Some(ch), hs1, c1) =>
                assert(c1.exhaleExt == c.exhaleExt)
                if (c.exhaleExt) {
                  /* transfer: move ch into h = σUsed*/
                  assert(hs1.size == c.reserveHeaps.size)
                  QS(h + ch, decider.fresh(sorts.Snap), List(ch), c1.copy(reserveHeaps = hs1))
                } else {
                  assert(hs1.size == 1)
                  assert(c.reserveHeaps == c1.reserveHeaps)
                  QS(hs1.head, decider.fresh(sorts.Snap), List(ch), c1)
                }

              case _ => Failure[ST, H, S](ve)}
          })(Q)
        }

        φ match {
          case wand: ast.MagicWand =>
            magicWandSupporter.createChunk(σ, wand, pve, c)((chWand, c1) => {
              val ve = pve dueTo MagicWandChunkNotFound(wand)
              QL(σ, h, chWand.id, wand, ve, c1)})
          case v: ast.AbstractLocalVar =>
            val tWandChunk = σ.γ(v).asInstanceOf[MagicWandChunkTerm].chunk
            val ve = pve dueTo NamedMagicWandChunkNotFound(v)
            QL(σ, h, tWandChunk.id, tWandChunk.ghostFreeWand, ve, c)
          case _ => sys.error(s"Expected a magic wand, but found node $φ")
        }

      case pckg @ ast.Packaging(eWand, eIn) =>
//        val pve = PackagingFailed(pckg)
        magicWandSupporter.packageWand(σ, eWand, pve, c)((chWand, c1) => {
          val h2 = h + chWand /* h2 = σUsed'' */
          val topReserveHeap = c1.reserveHeaps.head + h2
          val c2 = c1.copy(exhaleExt = c.exhaleExt,
                           reserveHeaps = topReserveHeap +: c1.reserveHeaps.drop(2),
                           lhsHeap = None,
                           consumedChunks = Nil +: c1.consumedChunks.drop(2))
          val σEmp = Σ(σ.γ, Ø, σ.g)
          consume(σEmp, σEmp.h, FullPerm(), eIn, pve, c2)((h3, _, _, c3) =>
            Q(h3, decider.fresh(sorts.Snap), Nil, c3))})

      case ast.Applying(eWandOrVar, eIn) =>
        val (eWand, eLHSAndWand, γ1) = eWandOrVar match {
          case _eWand: ast.MagicWand =>
            (_eWand, ast.And(_eWand.left, _eWand)(_eWand.left.pos, _eWand.left.info), σ.γ)
          case v: ast.AbstractLocalVar =>
            val chWand = σ.γ(v).asInstanceOf[MagicWandChunkTerm].chunk
            val _eWand = chWand.ghostFreeWand
            (_eWand, ast.And(_eWand.left, _eWand)(v.pos, v.info), Γ(chWand.bindings))
              /* Note that wand reference v is most likely not bound in tChunk.bindings.
               * Since wands cannot be recursive, this shouldn't be a problem,
               * as long as v doesn't need to be looked during
               * magicWandSupporter.applyingWand (for whatever reason).
               */
          case _ => sys.error(s"Expected a magic wand, but found node $φ")
        }

        heuristicsSupporter.tryOperation[S, H](s"applying $eWand")(σ, h, c)((σ, h, c, QS) =>
          magicWandSupporter.applyingWand(σ, γ1, eWand, eLHSAndWand, pve, c)(QS)){case (σ1, h1, c1) =>
            consume(σ1, h1, FullPerm(), eIn, pve, c1)((h4, _, _, c4) =>
              Q(h4, decider.fresh(sorts.Snap), Nil, c4))}

      case ast.Folding(acc @ ast.PredicateAccessPredicate(ast.PredicateAccess(eArgs, predicateName), ePerm),
                       eIn) =>

        heuristicsSupporter.tryOperation[S, H](s"folding $acc")(σ, h, c)((σ, h, c, QS) =>
          magicWandSupporter.foldingPredicate(σ, acc, pve, c)(QS)){case (σ1, h1, c1) =>
            consume(σ1, h1, FullPerm(), eIn, pve, c1)((h4, _, _, c4) =>
              Q(h4, decider.fresh(sorts.Snap), Nil, c4))}

      case ast.Unfolding(acc @ ast.PredicateAccessPredicate(ast.PredicateAccess(eArgs, predicateName), ePerm),
                       eIn) if c.exhaleExt && !φ.isPure =>

        heuristicsSupporter.tryOperation[S, H](s"unfolding $acc")(σ, h, c)((σ, h, c, QS) =>
          magicWandSupporter.unfoldingPredicate(σ, acc, pve, c)(QS)){case (σ1, h1, c1) =>
            consume(σ1, h1, FullPerm(), eIn, pve, c1)((h4, _, _, c4) =>
              Q(h4, decider.fresh(sorts.Snap), Nil, c4))}

      /* Any regular Expressions, i.e. boolean and arithmetic */
      case _ =>
<<<<<<< HEAD
        val σC = σ \ magicWandSupporter.getEvalHeap(σ, h, c)
        val c0 = c.copy(reserveHeaps = Nil, exhaleExt = false)
        decider.tryOrFail[(H, Term, List[CH], C)](σC, c0)((σC1, QS, QF) => {
          eval(σC1, φ, pve, c0)((t, c1) =>
            decider.assert(σC1, t) {
              case true =>
                assume(t)
                QS((h, Unit, Nil, c1.copy(reserveHeaps = c.reserveHeaps, exhaleExt = c.exhaleExt)))
              case false =>
                QF(Failure[ST, H, S](pve dueTo AssertionFalse(φ)))
            })
        })(Q.tupled)
=======
        decider.tryOrFail[(H, Term, List[DirectChunk])](σ, c)((σ1, c1, QS, QF) => {
          eval(σ1, φ, pve, c1)((t, c2) =>
            decider.assert(σ1, t) {
              case true =>
                assume(t)
                QS((h, Unit, Nil), c2)
              case false =>
                QF(Failure[ST, H, S](pve dueTo AssertionFalse(φ)))
            })
        })((res, c1) => Q(res._1, res._2, res._3, c1))
/* Consume pure expression w/o trying heuristics in case of failure */
/*
        eval(σ, φ, pve, c)((t, c) =>
          decider.assert(σ, t) {
            case true =>
              assume(t)
              Q(h, Unit, Nil, c)
            case false =>
              Failure[ST, H, S](pve dueTo AssertionFalse(φ))})
*/
>>>>>>> df09ac73
    }

    consumed
  }
}<|MERGE_RESOLUTION|>--- conflicted
+++ resolved
@@ -244,7 +244,6 @@
 
       /* Any regular Expressions, i.e. boolean and arithmetic */
       case _ =>
-<<<<<<< HEAD
         val σC = σ \ magicWandSupporter.getEvalHeap(σ, h, c)
         val c0 = c.copy(reserveHeaps = Nil, exhaleExt = false)
         decider.tryOrFail[(H, Term, List[CH], C)](σC, c0)((σC1, QS, QF) => {
@@ -256,29 +255,7 @@
               case false =>
                 QF(Failure[ST, H, S](pve dueTo AssertionFalse(φ)))
             })
-        })(Q.tupled)
-=======
-        decider.tryOrFail[(H, Term, List[DirectChunk])](σ, c)((σ1, c1, QS, QF) => {
-          eval(σ1, φ, pve, c1)((t, c2) =>
-            decider.assert(σ1, t) {
-              case true =>
-                assume(t)
-                QS((h, Unit, Nil), c2)
-              case false =>
-                QF(Failure[ST, H, S](pve dueTo AssertionFalse(φ)))
-            })
         })((res, c1) => Q(res._1, res._2, res._3, c1))
-/* Consume pure expression w/o trying heuristics in case of failure */
-/*
-        eval(σ, φ, pve, c)((t, c) =>
-          decider.assert(σ, t) {
-            case true =>
-              assume(t)
-              Q(h, Unit, Nil, c)
-            case false =>
-              Failure[ST, H, S](pve dueTo AssertionFalse(φ))})
-*/
->>>>>>> df09ac73
     }
 
     consumed
