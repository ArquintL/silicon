/*
 * This Source Code Form is subject to the terms of the Mozilla Public
 * License, v. 2.0. If a copy of the MPL was not distributed with this
 * file, You can obtain one at http://mozilla.org/MPL/2.0/.
 */

package viper
package silicon

import org.slf4s.Logging
import silver.ast
import util.control.Breaks._
import silver.verifier.errors.{ContractNotWellformed, PostconditionViolated, PredicateNotWellformed,
    MagicWandNotWellformed}
import silver.components.StatefulComponent
import silver.ast.utility.{Nodes, Visitor}
import viper.silicon.interfaces.{NonFatalResult, Evaluator, Producer, Consumer, Executor, VerificationResult, Success,
    Failure}
import interfaces.decider.Decider
import interfaces.state.{Chunk, Store, Heap, PathConditions, State, StateFactory, StateFormatter, HeapCompressor}
import interfaces.state.factoryUtils.Ø
<<<<<<< HEAD
import viper.silicon.state.{DefaultContext, terms, SymbolConvert}
=======
import decider.PreambleFileEmitter
import state.{terms, SymbolConvert, DirectChunk, DefaultContext}
>>>>>>> 2280ea08
import state.terms.{sorts, Sort}
import supporters.{DefaultLetHandler, DefaultJoiner, DefaultBrancher, DomainsEmitter,
    MultisetsEmitter, SetsEmitter, SequencesEmitter, FunctionSupporter, PredicateSupporter, ChunkSupporter}
import reporting.Bookkeeper
<<<<<<< HEAD
import decider.PreambleFileEmitter
import supporters.{DefaultLetHandler, DefaultJoiner, DefaultBrancher, DomainsEmitter, MultisetsEmitter, SetsEmitter,
    SequencesEmitter, FunctionSupporter, PredicateSupporter, ChunkSupporter, HeuristicsSupporter, MagicWandSupporter}
=======
>>>>>>> 2280ea08

trait AbstractElementVerifier[ST <: Store[ST],
                             H <: Heap[H], PC <: PathConditions[PC],
                             S <: State[ST, H, S]]
    extends Logging
       with Evaluator[ST, H, S, DefaultContext[H]]
       with Producer[ST, H, S, DefaultContext[H]]
       with Consumer[Chunk, ST, H, S, DefaultContext[H]]
       with Executor[ST, H, S, DefaultContext[H]]
       with FunctionSupporter[ST, H, PC, S] {

  private type C = DefaultContext[H]

  /*protected*/ val config: Config

  /*protected*/ val decider: Decider[ST, H, PC, S, C]
  import decider.{fresh, inScope}

  /*protected*/ val stateFactory: StateFactory[ST, H, S]
  import stateFactory._

  /*protected*/ val stateFormatter: StateFormatter[ST, H, S, String]
  /*protected*/ val symbolConverter: SymbolConvert

  def verify(member: ast.Member, c: C): VerificationResult = {
    member match {
      case m: ast.Method => verify(m, c)
      case f: ast.Function => sys.error("Functions unexpected at this point, should have been handled already")
      case p: ast.Predicate => verify(p, c)
      case _: ast.Domain | _: ast.Field => Success()
    }
  }

  private def checkWandsAreSelfFraming(γ: ST, g: H, root: ast.Member, c: C): VerificationResult = {
    val wands = Visitor.deepCollect(List(root), Nodes.subnodes){case wand: ast.MagicWand => wand}
    var result: VerificationResult = Success()

//    println("\n[checkWandsAreSelfFraming]")

    breakable {
      wands foreach {_wand =>
        val err = MagicWandNotWellformed(_wand)

        /* TODO: How to handle magic wand chunk terms (e.g., wand w := ...) when
         * checking self-framingness of wands? This also raises the question of
         * how to produce such terms in general, which could happen when
         * checking self-framingness of wands, but also, if such terms appear
         * on the left of a wand that is packaged.
         *
         * The problem is currently avoided by replacing occurences of wand
         * chunk terms with the trivial wand true --* true. Not sure if this is
         * sound, though.
         */
        val trivialWand = (p: ast.Position) => ast.MagicWand(ast.TrueLit()(p), ast.TrueLit()(p))(p)
        val wand = _wand.transform {
          case v: ast.AbstractLocalVar if v.typ == ast.Wand => trivialWand(v.pos)
        }()

        val left = wand.left
        val right = wand.withoutGhostOperations.right
        val vs = Visitor.deepCollect(List(left, right), Nodes.subnodes){case v: ast.AbstractLocalVar => v}
        val γ1 = Γ(vs.map(v => (v, fresh(v))).toIterable) + γ
        val σ1 = Σ(γ1, Ø, g)

//        println(s"  left = $left")
//        println(s"  right = $right")
//        println(s"  s1.γ = ${σ1.γ}")
//        println(s"  s1.h = ${σ1.h}")
//        println(s"  s1.g = ${σ1.g}")

        var σInner: S = null.asInstanceOf[S]

        result =
          inScope {
//            println("  checking left")
            produce(σ1, fresh, terms.FullPerm(), left, err, c)((σ2, c2) => {
              σInner = σ2
//              val c3 = c2 /*.copy(givenHeap = Some(σ2.h))*/
//              val σ3 = σ1
              Success()})
          } && inScope {
//            println("  checking right")
            produce(σ1, fresh, terms.FullPerm(), right, err, c.copy(lhsHeap = Some(σInner.h)))((_, c4) =>
              Success())}

//        println(s"  result = $result")

        result match {
          case failure: Failure[ST@unchecked, H@unchecked, S@unchecked] =>
            /* Failure occurred. We transform the original failure into a MagicWandNotWellformed one. */
            result = failure.copy[ST, H, S](message = MagicWandNotWellformed(wand, failure.message.reason))
            break()

          case _: NonFatalResult => /* Nothing needs to be done*/
        }
      }
    }

    result
  }

  def verify(method: ast.Method, c: C): VerificationResult = {
    log.debug("\n\n" + "-" * 10 + " METHOD " + method.name + "-" * 10 + "\n")
    decider.prover.logComment("%s %s %s".format("-" * 10, method.name, "-" * 10))

    val ins = method.formalArgs.map(_.localVar)
    val outs = method.formalReturns.map(_.localVar)

    val γ = Γ(   ins.map(v => (v, fresh(v)))
              ++ outs.map(v => (v, fresh(v)))
              ++ method.locals.map(_.localVar).map(v => (v, fresh(v))))

    val σ = Σ(γ, Ø, Ø)

    val pres = method.pres
    val posts = method.posts
    val body = method.body.toCfg

    val postViolated = (offendingNode: ast.Exp) => PostconditionViolated(offendingNode, method)

    /* Combined the well-formedness check and the execution of the body, which are two separate
     * rules in Smans' paper.
     */
    inScope {
      produces(σ, fresh, terms.FullPerm(), pres, ContractNotWellformed, c)((σ1, c2) => {
        val σ2 = σ1 \ (γ = σ1.γ, h = Ø, g = σ1.h)
           (inScope {
              /* TODO: Checking self-framingness here fails if pold(e) reads a location
               *       to which access is not required by the precondition.
               */
              checkWandsAreSelfFraming(σ1.γ, σ1.h, method, c2)}
        && inScope {
              produces(σ2, fresh, terms.FullPerm(), posts, ContractNotWellformed, c2)((_, c3) =>
                Success())}
        && inScope {
              exec(σ1 \ (g = σ1.h), body, c2)((σ2, c3) =>
                consumes(σ2, terms.FullPerm(), posts, postViolated, c3)((σ3, _, _, c4) =>
                  Success()))})})}
  }

  def verify(predicate: ast.Predicate, c: C): VerificationResult = {
    log.debug("\n\n" + "-" * 10 + " PREDICATE " + predicate.name + "-" * 10 + "\n")
    decider.prover.logComment("%s %s %s".format("-" * 10, predicate.name, "-" * 10))

    val ins = predicate.formalArgs.map(_.localVar)

    val γ = Γ(ins.map(v => (v, fresh(v))))
    val σ = Σ(γ, Ø, Ø)

    predicate.body match {
      case None => Success()
      case Some(body) =>
           (inScope {
             checkWandsAreSelfFraming(σ.γ, σ.h, predicate, c)}
        && inScope {
             produce(σ, fresh, terms.FullPerm(), body, PredicateNotWellformed(predicate), c)((_, c1) =>
               Success())})
    }
  }
}

/* A base implementation of start/reset/stop is required by the
 * DefaultElementVerifier, Scala will (rightfully) complain otherwise.
 */
class NoOpStatefulComponent extends StatefulComponent {
  @inline def start() {}
  @inline def reset() {}
  @inline def stop() {}
}

class DefaultElementVerifier[ST <: Store[ST],
                             H <: Heap[H],
                             PC <: PathConditions[PC],
                             S <: State[ST, H, S]]
    (val config: Config,
     val decider: Decider[ST, H, PC, S, DefaultContext[H]],
     val stateFactory: StateFactory[ST, H, S],
     val symbolConverter: SymbolConvert,
     val stateFormatter: StateFormatter[ST, H, S, String],
     val heapCompressor: HeapCompressor[ST, H, S, DefaultContext[H]],
     val bookkeeper: Bookkeeper)
    (protected implicit val manifestH: Manifest[H])
    extends NoOpStatefulComponent
       with AbstractElementVerifier[ST, H, PC, S]
       with DefaultEvaluator[ST, H, PC, S]
       with DefaultProducer[ST, H, PC, S]
       with DefaultConsumer[ST, H, PC, S]
       with DefaultExecutor[ST, H, PC, S]
       with ChunkSupporter[ST, H, PC, S]
       with PredicateSupporter[ST, H, PC, S]
       with DefaultBrancher[ST, H, PC, S]
       with DefaultJoiner[ST, H, PC, S]
       with DefaultLetHandler[ST, H, S, DefaultContext[H]]
       with MagicWandSupporter[ST, H, PC, S]
       with HeuristicsSupporter[ST, H, PC, S]
       with Logging

trait AbstractVerifier[ST <: Store[ST],
                       H <: Heap[H],
                       PC <: PathConditions[PC],
                       S <: State[ST, H, S]]
    extends Logging {

  /*protected*/ def decider: Decider[ST, H, PC, S, DefaultContext[H]]
  /*protected*/ def config: Config
  /*protected*/ def bookkeeper: Bookkeeper
  /*protected*/ def preambleEmitter: PreambleFileEmitter[String, String]
  /*protected*/ def sequencesEmitter: SequencesEmitter
  /*protected*/ def setsEmitter: SetsEmitter
  /*protected*/ def multisetsEmitter: MultisetsEmitter
  /*protected*/ def domainsEmitter: DomainsEmitter

  val ev: AbstractElementVerifier[ST, H, PC, S]

  /* Functionality */

  def verify(program: ast.Program): List[VerificationResult] = {
    emitPreamble(program)

    ev.functionsSupporter.handleFunctions(program) ++ verifyMembersOtherThanFunctions(program)
  }

  private def verifyMembersOtherThanFunctions(program: ast.Program): List[VerificationResult] = {
    val c = DefaultContext[H](program,
                              applyHeuristics = program.fields.exists(_.name.equalsIgnoreCase("__CONFIG_HEURISTICS")))

    val members = program.members.filterNot {
      case func: ast.Function => true
      case m => filter(m.name)
    }

    /* TODO: Verification could be parallelised by forking DefaultMemberVerifiers. */

    /* Verify members. Verification continues if errors are found, i.e.
     * all members are verified regardless of previous errors.
     * However, verification of a single member is aborted on first error.
     */
    members.map(m => ev.verify(m, c)).toList
  }

  private def filter(str: String) = (
       !str.matches(config.includeMembers())
    || str.matches(config.excludeMembers()))

  private def emitPreamble(program: ast.Program) {
    decider.prover.logComment("Started: " + bookkeeper.formattedStartTime)
    decider.prover.logComment("Silicon.buildVersion: " + Silicon.buildVersion)

    decider.prover.logComment("-" * 60)
    decider.prover.logComment("Preamble start")

    sequencesEmitter.analyze(program)
    setsEmitter.analyze(program)
    multisetsEmitter.analyze(program)
    domainsEmitter.analyze(program)

    emitStaticPreamble()

    sequencesEmitter.declareSorts()
    setsEmitter.declareSorts()
    multisetsEmitter.declareSorts()
    domainsEmitter.declareSorts()

    /* Sequences depend on multisets ($Multiset.fromSeq, which is
     * additionally axiomatised in the sequences axioms).
     * Multisets depend on sets ($Multiset.fromSet).
     */
    setsEmitter.declareSymbols()
    multisetsEmitter.declareSymbols()
    sequencesEmitter.declareSymbols()
    domainsEmitter.declareSymbols()
    domainsEmitter.emitUniquenessAssumptions()

    sequencesEmitter.emitAxioms()
    setsEmitter.emitAxioms()
    multisetsEmitter.emitAxioms()
    domainsEmitter.emitAxioms()

    emitSortWrappers(Set(sorts.Int, sorts.Bool, sorts.Ref, sorts.Perm))
    emitSortWrappers(sequencesEmitter.sorts)
    emitSortWrappers(setsEmitter.sorts)
    emitSortWrappers(multisetsEmitter.sorts)
    emitSortWrappers(domainsEmitter.sorts)

    decider.prover.logComment("Preamble end")
    decider.prover.logComment("-" * 60)
  }

  private def emitSortWrappers(ss: Set[Sort]) {
    if (ss.nonEmpty) {
      decider.prover.logComment("Declaring additional sort wrappers")

      ss.foreach(sort => {
        val toSnapWrapper = terms.SortWrapperDecl(sort, sorts.Snap)
        val fromSnapWrapper = terms.SortWrapperDecl(sorts.Snap, sort)

        decider.prover.declare(toSnapWrapper)
        decider.prover.declare(fromSnapWrapper)

        preambleEmitter.emitParametricAssertions("/sortwrappers.smt2",
                                                 Map("$S$" -> decider.prover.termConverter.convert(sort)))
      })
    }
  }

  private def emitStaticPreamble() {
    decider.prover.logComment("\n; /z3config.smt2")
    preambleEmitter.emitPreamble("/z3config.smt2")

    val smt2ConfigOptions =
      config.z3ConfigArgs().map{case (k, v) => s"(set-option :$k $v)"}

    if (smt2ConfigOptions.nonEmpty) {
      log.info(s"Additional Z3 configuration options are '${config.z3ConfigArgs()}'")
      preambleEmitter.emitPreamble(smt2ConfigOptions)
    }

    decider.prover.logComment("\n; /preamble.smt2")
    preambleEmitter.emitPreamble("/preamble.smt2")

    decider.pushScope()
  }
}

class DefaultVerifier[ST <: Store[ST],
                      H <: Heap[H] : Manifest,
                      PC <: PathConditions[PC],
                      S <: State[ST, H, S]]
    (val config: Config,
     val decider: Decider[ST, H, PC, S, DefaultContext[H]],
     val stateFactory: StateFactory[ST, H, S],
     val symbolConverter: SymbolConvert,
     val preambleEmitter: PreambleFileEmitter[String, String],
     val sequencesEmitter: SequencesEmitter,
     val setsEmitter: SetsEmitter,
     val multisetsEmitter: MultisetsEmitter,
     val domainsEmitter: DomainsEmitter,
     val stateFormatter: StateFormatter[ST, H, S, String],
     val heapCompressor: HeapCompressor[ST, H, S, DefaultContext[H]],
     val bookkeeper: Bookkeeper)
    extends AbstractVerifier[ST, H, PC, S]
       with StatefulComponent
       with Logging {

  val ev = new DefaultElementVerifier(config, decider, stateFactory, symbolConverter, stateFormatter, heapCompressor,
                                      bookkeeper)

  private val statefulSubcomponents = List[StatefulComponent](
    bookkeeper,
    preambleEmitter, sequencesEmitter, setsEmitter, multisetsEmitter, domainsEmitter,
    decider, ev)

  /* Lifetime */

  override def start() {
    statefulSubcomponents foreach (_.start())
  }

  override def reset() {
    statefulSubcomponents foreach (_.reset())
  }

  override def stop() {
    statefulSubcomponents foreach (_.stop())
  }
}<|MERGE_RESOLUTION|>--- conflicted
+++ resolved
@@ -19,22 +19,12 @@
 import interfaces.decider.Decider
 import interfaces.state.{Chunk, Store, Heap, PathConditions, State, StateFactory, StateFormatter, HeapCompressor}
 import interfaces.state.factoryUtils.Ø
-<<<<<<< HEAD
-import viper.silicon.state.{DefaultContext, terms, SymbolConvert}
-=======
 import decider.PreambleFileEmitter
 import state.{terms, SymbolConvert, DirectChunk, DefaultContext}
->>>>>>> 2280ea08
 import state.terms.{sorts, Sort}
 import supporters.{DefaultLetHandler, DefaultJoiner, DefaultBrancher, DomainsEmitter,
     MultisetsEmitter, SetsEmitter, SequencesEmitter, FunctionSupporter, PredicateSupporter, ChunkSupporter}
 import reporting.Bookkeeper
-<<<<<<< HEAD
-import decider.PreambleFileEmitter
-import supporters.{DefaultLetHandler, DefaultJoiner, DefaultBrancher, DomainsEmitter, MultisetsEmitter, SetsEmitter,
-    SequencesEmitter, FunctionSupporter, PredicateSupporter, ChunkSupporter, HeuristicsSupporter, MagicWandSupporter}
-=======
->>>>>>> 2280ea08
 
 trait AbstractElementVerifier[ST <: Store[ST],
                              H <: Heap[H], PC <: PathConditions[PC],
