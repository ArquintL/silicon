/*
 * This Source Code Form is subject to the terms of the Mozilla Public
 * License, v. 2.0. If a copy of the MPL was not distributed with this
 * file, You can obtain one at http://mozilla.org/MPL/2.0/.
 */

package viper
package silicon

import org.slf4s.Logging
import silver.ast
import silver.verifier.errors.{ContractNotWellformed, PostconditionViolated, PredicateNotWellformed}
import silver.components.StatefulComponent
import interfaces.{Evaluator, Producer, Consumer, Executor, VerificationResult, Success}
import interfaces.decider.Decider
import interfaces.state.{Store, Heap, PathConditions, State, StateFactory, StateFormatter, HeapCompressor}
import interfaces.state.factoryUtils.Ø
import decider.PreambleFileEmitter
import state.{terms, SymbolConvert, DirectChunk, DefaultContext}
import state.terms.{sorts, Sort}
import supporters.{DefaultLetHandler, DefaultJoiner, DefaultBrancher, DomainsEmitter,
    MultisetsEmitter, SetsEmitter, SequencesEmitter, FunctionSupporter, PredicateSupporter, ChunkSupporter}
import supporters.qps.{FieldValueFunctionsEmitter, QuantifiedChunkSupporter}
import reporting.Bookkeeper

trait AbstractElementVerifier[ST <: Store[ST],
                             H <: Heap[H], PC <: PathConditions[PC],
                             S <: State[ST, H, S]]
    extends Logging
       with Evaluator[ST, H, S, DefaultContext[H]]
       with Producer[ST, H, S, DefaultContext[H]]
       with Consumer[DirectChunk, ST, H, S, DefaultContext[H]]
       with Executor[ST, H, S, DefaultContext[H]]
       with FunctionSupporter[ST, H, PC, S] {

  private type C = DefaultContext[H]

  /*protected*/ val config: Config

  /*protected*/ val decider: Decider[ST, H, PC, S, C]
  import decider.{fresh, inScope}

  /*protected*/ val stateFactory: StateFactory[ST, H, S]
  import stateFactory._

  /*protected*/ val stateFormatter: StateFormatter[ST, H, S, String]
  /*protected*/ val symbolConverter: SymbolConvert

  val quantifiedChunkSupporter: QuantifiedChunkSupporter[ST, H, PC, S]

  def verify(member: ast.Member, program: ast.Program): VerificationResult = {
    val quantifiedFields = utils.ast.quantifiedFields(member, program)
    val c = DefaultContext(program, quantifiedFields)

    quantifiedChunkSupporter.initLastFVF(quantifiedFields) /* TODO: Implement properly */

    member match {
      case m: ast.Method => verify(m, c)
      case f: ast.Function => sys.error("Functions unexpected at this point, should have been handled already")
      case p: ast.Predicate => verify(p, c)
      case _: ast.Domain | _: ast.Field => Success()
    }
  }

  def verify(method: ast.Method, c: C): VerificationResult = {
    log.debug("\n\n" + "-" * 10 + " METHOD " + method.name + "-" * 10 + "\n")
    decider.prover.logComment("%s %s %s".format("-" * 10, method.name, "-" * 10))

    val ins = method.formalArgs.map(_.localVar)
    val outs = method.formalReturns.map(_.localVar)

    val γ = Γ(   ins.map(v => (v, fresh(v)))
              ++ outs.map(v => (v, fresh(v)))
              ++ method.locals.map(_.localVar).map(v => (v, fresh(v))))

    val σ = Σ(γ, Ø, Ø)

    val pres = method.pres
    val posts = method.posts
    val body = method.body.toCfg

    val postViolated = (offendingNode: ast.Exp) => PostconditionViolated(offendingNode, method)

    /* Combined the well-formedness check and the execution of the body, which are two separate
     * rules in Smans' paper.
     */
    inScope {
      produces(σ, fresh, terms.FullPerm(), pres, ContractNotWellformed, c)((σ1, c2) => {
        val σ2 = σ1 \ (γ = σ1.γ, h = Ø, g = σ1.h)
       (inScope {
         produces(σ2, fresh, terms.FullPerm(), posts, ContractNotWellformed, c2)((_, c3) =>
           Success())}
          &&
        inScope {
          exec(σ1 \ (g = σ1.h), body, c2)((σ2, c3) =>
            consumes(σ2, terms.FullPerm(), posts, postViolated, c3)((σ3, _, _, c4) =>
              Success()))})})}
  }

  def verify(predicate: ast.Predicate, c: C): VerificationResult = {
    log.debug("\n\n" + "-" * 10 + " PREDICATE " + predicate.name + "-" * 10 + "\n")
    decider.prover.logComment("%s %s %s".format("-" * 10, predicate.name, "-" * 10))

    val ins = predicate.formalArgs.map(_.localVar)

    val γ = Γ(ins.map(v => (v, fresh(v))))
    val σ = Σ(γ, Ø, Ø)

    predicate.body match {
      case None => Success()
      case Some(body) =>
        inScope {
          produce(σ, fresh, terms.FullPerm(), body, PredicateNotWellformed(predicate), c)((_, c1) =>
            Success())}
    }
  }
}

/* A base implementation of start/reset/stop is required by the
 * DefaultElementVerifier, Scala will (rightfully) complain otherwise.
 */
class NoOpStatefulComponent extends StatefulComponent {
  @inline def start() {}
  @inline def reset() {}
  @inline def stop() {}
}

class DefaultElementVerifier[ST <: Store[ST],
                             H <: Heap[H],
                             PC <: PathConditions[PC],
                             S <: State[ST, H, S]]
    (  val config: Config,
      val decider: Decider[ST, H, PC, S, DefaultContext[H]],
      val stateFactory: StateFactory[ST, H, S],
      val symbolConverter: SymbolConvert,
      val stateFormatter: StateFormatter[ST, H, S, String],
<<<<<<< HEAD
      val heapCompressor: HeapCompressor[ST, H, S, DefaultContext[H]],
=======
      val heapCompressor: HeapCompressor[ST, H, S, DefaultContext],
      val quantifiedChunkSupporter: QuantifiedChunkSupporter[ST, H, PC, S],
>>>>>>> e9f2bdeb
      val bookkeeper: Bookkeeper)
    extends NoOpStatefulComponent
       with AbstractElementVerifier[ST, H, PC, S]
       with DefaultEvaluator[ST, H, PC, S]
       with DefaultProducer[ST, H, PC, S]
       with DefaultConsumer[ST, H, PC, S]
       with DefaultExecutor[ST, H, PC, S]
       with ChunkSupporter[ST, H, PC, S]
       with PredicateSupporter[ST, H, PC, S]
       with DefaultBrancher[ST, H, PC, S]
       with DefaultJoiner[ST, H, PC, S]
       with DefaultLetHandler[ST, H, S, DefaultContext[H]]
       with Logging

trait AbstractVerifier[ST <: Store[ST],
                       H <: Heap[H],
                       PC <: PathConditions[PC],
                       S <: State[ST, H, S]]
    extends Logging {

  /*protected*/ def decider: Decider[ST, H, PC, S, DefaultContext[H]]
  /*protected*/ def config: Config
  /*protected*/ def bookkeeper: Bookkeeper
  /*protected*/ def preambleEmitter: PreambleFileEmitter[String, String]
  /*protected*/ def sequencesEmitter: SequencesEmitter
  /*protected*/ def setsEmitter: SetsEmitter
  /*protected*/ def multisetsEmitter: MultisetsEmitter
  /*protected*/ def domainsEmitter: DomainsEmitter
  /*protected*/ def fieldValueFunctionsEmitter: FieldValueFunctionsEmitter

  val ev: AbstractElementVerifier[ST, H, PC, S]

  /* Functionality */

  def verify(program: ast.Program): List[VerificationResult] = {
    emitPreamble(program)

    ev.functionsSupporter.handleFunctions(program) ++ verifyMembersOtherThanFunctions(program)
  }

  private def verifyMembersOtherThanFunctions(program: ast.Program): List[VerificationResult] = {
<<<<<<< HEAD
    val c = DefaultContext[H](program)

=======
>>>>>>> e9f2bdeb
    val members = program.members.filterNot {
      case func: ast.Function => true
      case m => filter(m.name)
    }

    /* TODO: Verification could be parallelised by forking DefaultMemberVerifiers. */

    /* Verify members. Verification continues if errors are found, i.e.
     * all members are verified regardless of previous errors.
     * However, verification of a single member is aborted on first error.
     */
    members.map(m => ev.verify(m, program)).toList
  }

  private def filter(str: String) = (
       !str.matches(config.includeMembers())
    || str.matches(config.excludeMembers()))

  private def emitPreamble(program: ast.Program) {
    decider.prover.logComment("Started: " + bookkeeper.formattedStartTime)
    decider.prover.logComment("Silicon.buildVersion: " + Silicon.buildVersion)

    decider.prover.logComment("-" * 60)
    decider.prover.logComment("Preamble start")

    sequencesEmitter.analyze(program)
    setsEmitter.analyze(program)
    multisetsEmitter.analyze(program)
    domainsEmitter.analyze(program)
    fieldValueFunctionsEmitter.analyze(program)

    emitStaticPreamble()

    sequencesEmitter.declareSorts()
    setsEmitter.declareSorts()
    multisetsEmitter.declareSorts()
    domainsEmitter.declareSorts()
    fieldValueFunctionsEmitter.declareSorts()

    /* Sequences depend on multisets ($Multiset.fromSeq, which is
     * additionally axiomatised in the sequences axioms).
     * Multisets depend on sets ($Multiset.fromSet).
     */
    setsEmitter.declareSymbols()
    multisetsEmitter.declareSymbols()
    sequencesEmitter.declareSymbols()
    domainsEmitter.declareSymbols()
    domainsEmitter.emitUniquenessAssumptions()
    fieldValueFunctionsEmitter.declareSymbols()

    sequencesEmitter.emitAxioms()
    setsEmitter.emitAxioms()
    multisetsEmitter.emitAxioms()
    domainsEmitter.emitAxioms()

    emitSortWrappers(Set(sorts.Int, sorts.Bool, sorts.Ref, sorts.Perm))
    emitSortWrappers(sequencesEmitter.sorts)
    emitSortWrappers(setsEmitter.sorts)
    emitSortWrappers(multisetsEmitter.sorts)
    emitSortWrappers(domainsEmitter.sorts)
    emitSortWrappers(fieldValueFunctionsEmitter.sorts)

    /* ATTENTION: The triggers mention the sort wrappers introduced for FVFs.
     * The axiom therefore needs to be emitted after the sort wrappers have
     * been emitted.
     */
    fieldValueFunctionsEmitter.emitAxioms()

    decider.prover.logComment("Preamble end")
    decider.prover.logComment("-" * 60)
  }

  private def emitSortWrappers(ss: Set[Sort]) {
    if (ss.nonEmpty) {
      decider.prover.logComment("Declaring additional sort wrappers")

      ss.foreach(sort => {
        val toSnapWrapper = terms.SortWrapperDecl(sort, sorts.Snap)
        val fromSnapWrapper = terms.SortWrapperDecl(sorts.Snap, sort)

        decider.prover.declare(toSnapWrapper)
        decider.prover.declare(fromSnapWrapper)

        preambleEmitter.emitParametricAssertions("/sortwrappers.smt2",
                                                 Map("$S$" -> decider.prover.termConverter.convert(sort)))
      })
    }
  }

  private def emitStaticPreamble() {
    decider.prover.logComment("\n; /z3config.smt2")
    preambleEmitter.emitPreamble("/z3config.smt2")

    val smt2ConfigOptions =
      config.z3ConfigArgs().map{case (k, v) => s"(set-option :$k $v)"}

    if (smt2ConfigOptions.nonEmpty) {
      log.info(s"Additional Z3 configuration options are '${config.z3ConfigArgs()}'")
      preambleEmitter.emitPreamble(smt2ConfigOptions)
    }

    decider.prover.logComment("\n; /preamble.smt2")
    preambleEmitter.emitPreamble("/preamble.smt2")

    decider.pushScope()
  }
}

class DefaultVerifier[ST <: Store[ST],
                      H <: Heap[H],
                      PC <: PathConditions[PC],
                      S <: State[ST, H, S]]
    (  val config: Config,
      val decider: Decider[ST, H, PC, S, DefaultContext[H]],
      val stateFactory: StateFactory[ST, H, S],
      val symbolConverter: SymbolConvert,
      val preambleEmitter: PreambleFileEmitter[String, String],
      val sequencesEmitter: SequencesEmitter,
      val setsEmitter: SetsEmitter,
      val multisetsEmitter: MultisetsEmitter,
      val domainsEmitter: DomainsEmitter,
      val fieldValueFunctionsEmitter: FieldValueFunctionsEmitter,
      val stateFormatter: StateFormatter[ST, H, S, String],
<<<<<<< HEAD
      val heapCompressor: HeapCompressor[ST, H, S, DefaultContext[H]],
=======
      val heapCompressor: HeapCompressor[ST, H, S, DefaultContext],
      val quantifiedChunkSupporter: QuantifiedChunkSupporter[ST, H, PC, S],
>>>>>>> e9f2bdeb
      val bookkeeper: Bookkeeper)
    extends AbstractVerifier[ST, H, PC, S]
       with StatefulComponent
       with Logging {

  val ev = new DefaultElementVerifier(config, decider, stateFactory, symbolConverter, stateFormatter, heapCompressor,
                                      quantifiedChunkSupporter, bookkeeper)

  private val statefulSubcomponents = List[StatefulComponent](
    bookkeeper,
    preambleEmitter, sequencesEmitter, setsEmitter, multisetsEmitter, domainsEmitter,
    fieldValueFunctionsEmitter, quantifiedChunkSupporter,
    decider, ev)

  /* Lifetime */

  override def start() {
    statefulSubcomponents foreach (_.start())
  }

  override def reset() {
    statefulSubcomponents foreach (_.reset())
  }

  override def stop() {
    statefulSubcomponents foreach (_.stop())
  }
}<|MERGE_RESOLUTION|>--- conflicted
+++ resolved
@@ -134,12 +134,8 @@
       val stateFactory: StateFactory[ST, H, S],
       val symbolConverter: SymbolConvert,
       val stateFormatter: StateFormatter[ST, H, S, String],
-<<<<<<< HEAD
       val heapCompressor: HeapCompressor[ST, H, S, DefaultContext[H]],
-=======
-      val heapCompressor: HeapCompressor[ST, H, S, DefaultContext],
       val quantifiedChunkSupporter: QuantifiedChunkSupporter[ST, H, PC, S],
->>>>>>> e9f2bdeb
       val bookkeeper: Bookkeeper)
     extends NoOpStatefulComponent
        with AbstractElementVerifier[ST, H, PC, S]
@@ -181,11 +177,6 @@
   }
 
   private def verifyMembersOtherThanFunctions(program: ast.Program): List[VerificationResult] = {
-<<<<<<< HEAD
-    val c = DefaultContext[H](program)
-
-=======
->>>>>>> e9f2bdeb
     val members = program.members.filterNot {
       case func: ast.Function => true
       case m => filter(m.name)
@@ -309,12 +300,8 @@
       val domainsEmitter: DomainsEmitter,
       val fieldValueFunctionsEmitter: FieldValueFunctionsEmitter,
       val stateFormatter: StateFormatter[ST, H, S, String],
-<<<<<<< HEAD
       val heapCompressor: HeapCompressor[ST, H, S, DefaultContext[H]],
-=======
-      val heapCompressor: HeapCompressor[ST, H, S, DefaultContext],
       val quantifiedChunkSupporter: QuantifiedChunkSupporter[ST, H, PC, S],
->>>>>>> e9f2bdeb
       val bookkeeper: Bookkeeper)
     extends AbstractVerifier[ST, H, PC, S]
        with StatefulComponent
